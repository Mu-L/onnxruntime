--- conflicted
+++ resolved
@@ -209,11 +209,7 @@
 
 
 def _create_weight_retrieval_function(
-<<<<<<< HEAD
-    zero_stage3_named_params: Optional[Dict[str, torch.nn.parameter.Parameter]],
-=======
     zero_stage3_named_params: dict[str, torch.nn.parameter.Parameter] | None,
->>>>>>> 3e4c5e64
 ) -> str:
     """This function is used to create a weight retrieving function using zero_stage3_named_params."""
 
