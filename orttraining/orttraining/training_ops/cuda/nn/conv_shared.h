// Copyright (c) Microsoft Corporation. All rights reserved.
// Licensed under the MIT License.

#pragma once

#include "core/providers/cuda/cudnn_common.h"
#include "core/providers/cuda/nn/conv.h"

// The AlgoPerfCache and AlgoSearch here for Conv/ConvGrad/ConvTransposeGrad is adapted from PyTorch's implementation
// in aten/src/ATen/native/cudnn/Conv_v7.cpp.

namespace onnxruntime::cuda {

using T_BwdDataPerf = cudnnConvolutionBwdDataAlgoPerf_t;
using T_BwdDataAlgo = cudnnConvolutionBwdDataAlgo_t;
using T_BwdFilterPerf = cudnnConvolutionBwdFilterAlgoPerf_t;
using T_BwdFilterAlgo = cudnnConvolutionBwdFilterAlgo_t;
using T_FwdAlgo = cudnnConvolutionFwdAlgo_t;
using T_FwdPerf = cudnnConvolutionFwdAlgoPerf_t;

// cuDNN only takes 4D or 5D x tensor.
static constexpr int MAX_DIM = 3;

struct ConvParams {
  int8_t device_id;
  cudnnDataType_t data_type;
  int input_size[2 + MAX_DIM];
  uint8_t input_dim;
  int weight_size[2 + MAX_DIM];
  int padding[MAX_DIM * 2];
  int stride[MAX_DIM];
  int dilation[MAX_DIM];
  int64_t groups;
  int algo_mode;
};

struct ConvArgs {
  // Update needed if x or w's dims changed.
  TensorShapeVector last_x_dims;  // Input to the convolution
  TensorShapeVector last_w_dims;  // Weights of the convolution

  cudnnHandle_t handle;
  ConvParams params;
  CudnnTensor x_tensor, y_tensor, b_tensor;
  CudnnFilterDescriptor w_desc;
  CudnnConvolutionDescriptor conv_desc;
  const void* x_data;
  const void* w_data;
  const void* dy_data;
  void* y_data;
  void* dx_data;
  void* dw_data;
  void* db_data;
};

struct ConvParamsHash {
<<<<<<< HEAD
  // ConvParams must be a POD because we read out its memory constant as char* when hashing.
  static_assert(std::is_trivial<ConvParams>::value, "ConvParams is not POD");
=======
  // ConvParams must be a trivial type because we read out its memory contents as char* when hashing.
  static_assert(std::is_trivial<ConvParams>::value, "ConvParams is not a trivial type");
>>>>>>> 55f7f9d7

  size_t operator()(const ConvParams& conv_params) const;
};

struct ConvParamsEqual {
<<<<<<< HEAD
  // ConvParams must be a POD because we read out its memory constant as char* when hashing.
  static_assert(std::is_trivial<ConvParams>::value, "ConvParams is not POD");
=======
  // ConvParams must be a trivial type because we read out its memory contents as char* when hashing.
  static_assert(std::is_trivial<ConvParams>::value, "ConvParams is not a trivial type");
>>>>>>> 55f7f9d7

  bool operator()(const ConvParams& a, const ConvParams& b) const;
};

template <typename T_Perf>
class AlgoIterator {
 public:
  AlgoIterator(const ConvArgs& args) : args_(args) {}

  Status TryAll(const CUDAExecutionProvider* provider, const AllocatorPtr& allocator,
                std::function<Status(const T_Perf& perf)> f);

  static Status OnlyDefaultAlgorithm(const ConvArgs& args, std::vector<T_Perf>& perf_results, bool use_tf32);

 private:
  const ConvArgs& args_;
};

}  // namespace onnxruntime::cuda<|MERGE_RESOLUTION|>--- conflicted
+++ resolved
@@ -54,25 +54,15 @@
 };
 
 struct ConvParamsHash {
-<<<<<<< HEAD
-  // ConvParams must be a POD because we read out its memory constant as char* when hashing.
-  static_assert(std::is_trivial<ConvParams>::value, "ConvParams is not POD");
-=======
   // ConvParams must be a trivial type because we read out its memory contents as char* when hashing.
   static_assert(std::is_trivial<ConvParams>::value, "ConvParams is not a trivial type");
->>>>>>> 55f7f9d7
 
   size_t operator()(const ConvParams& conv_params) const;
 };
 
 struct ConvParamsEqual {
-<<<<<<< HEAD
-  // ConvParams must be a POD because we read out its memory constant as char* when hashing.
-  static_assert(std::is_trivial<ConvParams>::value, "ConvParams is not POD");
-=======
   // ConvParams must be a trivial type because we read out its memory contents as char* when hashing.
   static_assert(std::is_trivial<ConvParams>::value, "ConvParams is not a trivial type");
->>>>>>> 55f7f9d7
 
   bool operator()(const ConvParams& a, const ConvParams& b) const;
 };
