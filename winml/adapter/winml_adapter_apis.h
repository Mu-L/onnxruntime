// Copyright (c) Microsoft Corporation. All rights reserved.
// Licensed under the MIT License.

#pragma once

#include "winml_adapter_c_api.h"

namespace Windows {
namespace AI {
namespace MachineLearning {
namespace Adapter {

ORT_API(void, ReleaseThreadPool, OrtThreadPool*);
ORT_API(void, ReleaseModel, OrtModel*);
ORT_API(void, ReleaseExecutionProvider, OrtExecutionProvider*);

ORT_API_STATUS(OverrideSchema);

// OrtEnv methods
ORT_API_STATUS(
  EnvConfigureCustomLoggerAndProfiler,
  _In_ OrtEnv* env,
  OrtLoggingFunction logging_function,
  OrtProfilingFunction profiling_function,
  _In_opt_ void* logger_param,
  OrtLoggingLevel default_warning_level,
  _In_ const char* logid,
  _Outptr_ OrtEnv** out
);

// OrtModel methods
ORT_API_STATUS(CreateModelFromPath, _In_ const char* model_path, _In_ size_t size, _Outptr_ OrtModel** out);
ORT_API_STATUS(CreateModelFromData, _In_opt_ void* data, _In_ size_t size, _Outptr_ OrtModel** out);
ORT_API_STATUS(CloneModel, _In_ const OrtModel* in, _Outptr_ OrtModel** out);
ORT_API_STATUS(ModelGetAuthor, _In_ const OrtModel* model, _Out_ const char** const author, _Out_ size_t* len);
ORT_API_STATUS(ModelGetName, _In_ const OrtModel* model, _Out_ const char** const name, _Out_ size_t* len);
ORT_API_STATUS(ModelSetName, _In_ const OrtModel* model, _In_ const char* name);
ORT_API_STATUS(ModelGetDomain, _In_ const OrtModel* model, _Out_ const char** const domain, _Out_ size_t* len);
ORT_API_STATUS(
  ModelGetDescription, _In_ const OrtModel* model, _Out_ const char** const description, _Out_ size_t* len
);
ORT_API_STATUS(ModelGetVersion, _In_ const OrtModel* model, _Out_ int64_t* version);
ORT_API_STATUS(ModelGetInputCount, _In_ const OrtModel* model, _Out_ size_t* count);
ORT_API_STATUS(ModelGetOutputCount, _In_ const OrtModel* model, _Out_ size_t* count);
ORT_API_STATUS(
  ModelGetInputName, _In_ const OrtModel* model, _In_ size_t index, _Out_ const char** input_name, _Out_ size_t* count
);
ORT_API_STATUS(
  ModelGetOutputName, _In_ const OrtModel* model, _In_ size_t index, _Out_ const char** output_name, _Out_ size_t* count
);
ORT_API_STATUS(
  ModelGetInputDescription,
  _In_ const OrtModel* model,
  _In_ size_t index,
  _Out_ const char** input_description,
  _Out_ size_t* count
);
ORT_API_STATUS(
  ModelGetOutputDescription,
  _In_ const OrtModel* model,
  _In_ size_t index,
  _Out_ const char** output_description,
  _Out_ size_t* count
);
ORT_API_STATUS(ModelGetInputTypeInfo, _In_ const OrtModel* model, _In_ size_t index, _Outptr_ OrtTypeInfo** type_info);
ORT_API_STATUS(ModelGetOutputTypeInfo, _In_ const OrtModel* model, _In_ size_t index, _Outptr_ OrtTypeInfo** type_info);
ORT_API_STATUS(ModelGetMetadataCount, _In_ const OrtModel* model, _Out_ size_t* count);
ORT_API_STATUS(
  ModelGetMetadata,
  _In_ const OrtModel* model,
  _In_ size_t count,
  _Out_ const char** const key,
  _Out_ size_t* key_len,
  _Out_ const char** const value,
  _Out_ size_t* value_len
);
ORT_API_STATUS(ModelEnsureNoFloat16, _In_ const OrtModel* model);
ORT_API_STATUS(SaveModel, _In_ const OrtModel* in, _In_ const wchar_t* const file_name, _In_ size_t len);

<<<<<<< HEAD
ORT_API_STATUS(OrtSessionOptionsAppendExecutionProviderEx_DML, _In_ OrtSessionOptions* options, _In_ ID3D12Device* d3d_device, _In_ ID3D12CommandQueue* cmd_queue, bool metacommands_enabled, bool bfc_allocator_enabled);
=======
ORT_API_STATUS(
  OrtSessionOptionsAppendExecutionProviderEx_DML,
  _In_ OrtSessionOptions* options,
  _In_ ID3D12Device* d3d_device,
  _In_ ID3D12CommandQueue* cmd_queue,
  bool metacommands_enabled
);
>>>>>>> 92b6e10d

// OrtSession methods
ORT_API_STATUS(
  CreateSessionWithoutModel,
  _In_ OrtEnv* env,
  _In_ const OrtSessionOptions* options,
  _In_ OrtThreadPool* inter_op_thread_pool,
  _In_ OrtThreadPool* intra_op_thread_pool,
  _Outptr_ OrtSession** session
);

//Do not release provider... as there is no release method available
ORT_API_STATUS(
  SessionGetExecutionProvider, _In_ OrtSession* session, _In_ size_t index, _Out_ OrtExecutionProvider** provider
);
ORT_API_STATUS(SessionInitialize, _In_ OrtSession* session);
ORT_API_STATUS(SessionLoadAndPurloinModel, _In_ OrtSession* session, _In_ OrtModel* model);

ORT_API_STATUS(SessionStartProfiling, _In_ OrtEnv* env, _In_ OrtSession* session);
ORT_API_STATUS(SessionEndProfiling, _In_ OrtSession* session);
ORT_API_STATUS(SessionRegisterGraphTransformers, _In_ OrtSession* session);
ORT_API_STATUS(SessionRegisterCustomRegistry, _In_ OrtSession* session, _In_ IMLOperatorRegistry* registry);
ORT_API_STATUS(
  SessionCopyOneInputAcrossDevices,
  _In_ OrtSession* session,
  _In_ const char* const input_name,
  _In_ OrtValue* orig_value,
  _Outptr_ OrtValue** new_value
);
ORT_API_STATUS(SessionGetNumberOfIntraOpThreads, _In_ OrtSession* session, _Out_ uint32_t* num_threads);
ORT_API_STATUS(SessionGetIntraOpThreadSpinning, _In_ OrtSession* session, _Out_ bool* allow_spinning);
ORT_API_STATUS(
  SessionGetNamedDimensionsOverrides,
  _In_ OrtSession* session,
  _Out_ winrt::Windows::Foundation::Collections::IMapView<winrt::hstring, uint32_t>& overrides
);

// Dml methods (TODO need to figure out how these need to move to session somehow...)
ORT_API_STATUS(
  DmlExecutionProviderSetDefaultRoundingMode, _In_ OrtExecutionProvider* dml_provider, _In_ bool is_enabled
);
ORT_API_STATUS(DmlExecutionProviderFlushContext, _In_ OrtExecutionProvider* dml_provider);
ORT_API_STATUS(DmlExecutionProviderReleaseCompletedReferences, _In_ OrtExecutionProvider* dml_provider);

// note: this returns a weak ref

ORT_API_STATUS(GetProviderMemoryInfo, _In_ OrtExecutionProvider* provider, OrtMemoryInfo** memory_info);
ORT_API_STATUS(
  GetProviderAllocator, _In_ OrtSession* session, _In_ OrtExecutionProvider* provider, OrtAllocator** allocator
);
ORT_API_STATUS(FreeProviderAllocator, _In_ OrtAllocator* allocator);

// ExecutionProvider Methods
ORT_API_STATUS(ExecutionProviderSync, _In_ OrtExecutionProvider* provider);
ORT_API_STATUS(DmlCopyTensor, _In_ OrtExecutionProvider* provider, _In_ OrtValue* src, _In_ OrtValue* dst);
ORT_API_STATUS(CreateCustomRegistry, _Out_ IMLOperatorRegistry** registry);

ORT_API_STATUS(ValueGetDeviceId, _In_ OrtValue* ort_value, _Out_ int16_t* device_id);
ORT_API_STATUS(
  SessionGetInputRequiredDeviceId, _In_ OrtSession* session, _In_ const char* const input_name, _Out_ int16_t* device_id
);

// Model Building
ORT_API_STATUS(
  CreateTensorTypeInfo,
  _In_ const int64_t* shape,
  size_t shape_len,
  ONNXTensorElementDataType type,
  _Out_ OrtTypeInfo** type_info
);
ORT_API_STATUS(CreateSequenceTypeInfo, _Out_ OrtTypeInfo** type_info);
ORT_API_STATUS(CreateMapTypeInfo, _Out_ OrtTypeInfo** type_info);
ORT_API_STATUS(CreateModel, _In_ int64_t opset, _Outptr_ OrtModel** out);
ORT_API_STATUS(ModelAddInput, _In_ OrtModel* model, _In_ const char* const input_name, _In_ OrtTypeInfo* info);
ORT_API_STATUS(
  ModelAddConstantInput,
  _In_ OrtModel* model,
  _In_ const char* const input_name,
  _In_ OrtTypeInfo* info,
  _In_ OrtValue* value
);
ORT_API_STATUS(ModelAddOutput, _In_ OrtModel* model, _In_ const char* const output_name, _In_ OrtTypeInfo* info);
ORT_API_STATUS(
  ModelAddOperator,
  _In_ OrtModel* model,
  _In_ const char* const op_type,
  _In_ const char* const op_name,
  _In_ int64_t opset,
  _In_ const char* const op_domain,
  _In_ const char* const* input_names,
  _In_ size_t num_inputs,
  _In_ const char* const* output_names,
  _In_ size_t num_outputs,
  _In_ const char* const* attribute_names,
  _In_ OrtValue** attribute_values,
  _In_ size_t num_attributes
);

ORT_API_STATUS(ModelGetOpsetVersion, _In_ OrtModel* model, _In_ const char* const domain, _Out_ int32_t* version);

ORT_API_STATUS(
  OperatorGetNumInputs,
  _In_ const char* const op_type,
  _In_ int64_t opset,
  _In_ const char* const op_domain,
  _Out_ size_t* num_inputs
);

ORT_API_STATUS(
  OperatorGetInputName,
  _In_ const char* const op_type,
  _In_ int64_t opset,
  _In_ const char* const op_domain,
  _In_ size_t index,
  _Out_ const char** const name
);

ORT_API_STATUS(
  OperatorGetNumOutputs,
  _In_ const char* const op_type,
  _In_ int64_t opset,
  _In_ const char* const op_domain,
  _Out_ size_t* num_inputs
);

ORT_API_STATUS(
  OperatorGetOutputName,
  _In_ const char* const op_type,
  _In_ int64_t opset,
  _In_ const char* const op_domain,
  _In_ size_t index,
  _Out_ const char** const name
);

ORT_API_STATUS(
  JoinModels,
  _In_ OrtModel* first_model,
  _In_ OrtModel* second_model,
  _In_ const char* const* output_names,
  _In_ const char* const* input_names,
  size_t num_linkages,
  bool promote_unlinked_outputs,
  _In_ const char* const join_node_prefix
);

ORT_API_STATUS(
  CreateThreadPool, _In_ ThreadPoolType type, _In_ OrtThreadPoolOptions* params, _Outptr_ OrtThreadPool** out
);

// maps and sequences???
//ONNX_NAMESPACE::OpSchemaRegistry::DomainToVersionRange().Map().at(ONNX_NAMESPACE::ONNX_DOMAIN).second

}  // namespace Adapter
}  // namespace MachineLearning
}  // namespace AI
}  // namespace Windows<|MERGE_RESOLUTION|>--- conflicted
+++ resolved
@@ -77,17 +77,14 @@
 ORT_API_STATUS(ModelEnsureNoFloat16, _In_ const OrtModel* model);
 ORT_API_STATUS(SaveModel, _In_ const OrtModel* in, _In_ const wchar_t* const file_name, _In_ size_t len);
 
-<<<<<<< HEAD
-ORT_API_STATUS(OrtSessionOptionsAppendExecutionProviderEx_DML, _In_ OrtSessionOptions* options, _In_ ID3D12Device* d3d_device, _In_ ID3D12CommandQueue* cmd_queue, bool metacommands_enabled, bool bfc_allocator_enabled);
-=======
 ORT_API_STATUS(
   OrtSessionOptionsAppendExecutionProviderEx_DML,
   _In_ OrtSessionOptions* options,
   _In_ ID3D12Device* d3d_device,
   _In_ ID3D12CommandQueue* cmd_queue,
-  bool metacommands_enabled
-);
->>>>>>> 92b6e10d
+  bool metacommands_enabled,
+  bool bfc_allocator_enabled
+);
 
 // OrtSession methods
 ORT_API_STATUS(
