--- conflicted
+++ resolved
@@ -103,8 +103,4 @@
                      ccache -z"
             workingDirectory: $(Build.SourcesDirectory)
 
-<<<<<<< HEAD
-  - template: stages/jobs/steps/clean-agent-build-directory-steps.yml
-=======
-  - template: templates/explicitly-defined-final-tasks.yml
->>>>>>> 905faea3
+  - template: templates/explicitly-defined-final-tasks.yml