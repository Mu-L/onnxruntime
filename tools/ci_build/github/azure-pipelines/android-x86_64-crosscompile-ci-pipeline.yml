jobs:
- job: Android_CI
  pool:
    vmImage: 'macOS-10.14'
  timeoutInMinutes: 120
  steps:
  # Onnx has no 3.9 python package available yet, need to use python 3.8 to avoid build onnx package
  # pythonVersion can be updated in Azure pipeline settings
  # https://dev.azure.com/onnxruntime/onnxruntime/_build?definitionId=53
  - task: UsePythonVersion@0
    displayName: Use Python $(pythonVersion)
    inputs:
      versionSpec: $(pythonVersion)

  - script: brew install coreutils ninja
    displayName: Install coreutils and ninja

  - script: |
      python3 tools/python/run_android_emulator.py \
        --android-sdk-root ${ANDROID_SDK_ROOT} \
        --create-avd --system-image "system-images;android-29;google_apis;x86_64" \
        --start --emulator-extra-args="-partition-size 4096" \
        --emulator-pid-file $(Build.BinariesDirectory)/emulator.pid
    displayName: Start Android emulator

<<<<<<< HEAD
  - script: python3 tools/ci_build/build.py --android --build_dir build --android_sdk_path $ANDROID_HOME --android_ndk_path $ANDROID_HOME/ndk-bundle --android_abi=x86_64 --android_api=29 --skip_submodule_sync --parallel --cmake_generator=Ninja --build_java
=======
  # Start switching to jdk 11 after the Android Emulator is started since Android SDK manager requires java 8
  - task: JavaToolInstaller@0
    displayName: Use jdk 11
    inputs:
      versionSpec: '11'
      jdkArchitectureOption: 'x64'
      jdkSourceOption: 'PreInstalled'

  - script: |
      python3 tools/ci_build/build.py \
        --android \
        --build_dir build \
        --android_sdk_path $ANDROID_HOME \
        --android_ndk_path $ANDROID_NDK_HOME \
        --android_abi=x86_64 \
        --android_api=29 \
        --skip_submodule_sync \
        --parallel \
        --cmake_generator=Ninja \
        --build_java
>>>>>>> f649f917
    displayName: CPU EP, Build and Test on Android Emulator

  - script: /bin/bash tools/ci_build/github/android/run_nnapi_code_coverage.sh $(pwd)
    displayName: NNAPI EP, Build, Test and Get Code Coverage on Android Emulator

  - task: PublishPipelineArtifact@0
    displayName: 'Publish code coverage report'
    inputs:
      artifactName: "coverage_rpt.txt"
      targetPath: '$(Build.SourcesDirectory)/build_nnapi/Debug/coverage_rpt.txt'
      publishLocation: 'pipeline'

  - script: /bin/bash tools/ci_build/github/linux/ort_minimal/nnapi_minimal_build_minimal_ort_and_run_tests.sh $(pwd)
    # Build Minimal ORT with NNAPI and reduced Ops, run unit tests on Android Emulator
    displayName: Build Minimal ORT with NNAPI and run tests

  - script: |
      python3 tools/python/run_android_emulator.py \
        --android-sdk-root ${ANDROID_SDK_ROOT} \
        --stop \
        --emulator-pid-file $(Build.BinariesDirectory)/emulator.pid
    displayName: Stop Android emulator
    condition: always()

- job: Update_Dashboard
  workspace:
    clean: all
  pool:
    vmImage: 'ubuntu-latest'
  dependsOn: Android_CI
  condition: and(succeeded(), in(variables['Build.Reason'], 'IndividualCI', 'BatchedCI'))
  steps:
  - task: DownloadPipelineArtifact@0
    displayName: 'Download code coverage report'
    inputs:
      artifactName: 'coverage_rpt.txt'
      targetPath: '$(Build.BinariesDirectory)'

  - task: UsePythonVersion@0
    inputs:
      versionSpec: '3.x'

  - task: CmdLine@2
    inputs:
      script: |
        python3 -m pip install mysql-connector-python

  - task: PythonScript@0
    displayName: Post Android Code Coverage To DashBoard
    inputs:
      scriptPath: '$(Build.SourcesDirectory)/tools/ci_build/github/windows/post_code_coverage_to_dashboard.py'
      arguments: >
        --commit_hash=$(Build.SourceVersion)
        --report_url="https://dev.azure.com/onnxruntime/onnxruntime/_build/results?buildId=$(Build.BuildId)"
        --report_file="$(Build.BinariesDirectory)/coverage_rpt.txt"
        --build_config="{\"os\":\"android\", \"arch\":\"x86_64\", \"config\":\"nnapi\"}"
    env:
      DASHBOARD_MYSQL_ORT_PASSWORD: $(dashboard-mysql-ort-password)<|MERGE_RESOLUTION|>--- conflicted
+++ resolved
@@ -23,9 +23,6 @@
         --emulator-pid-file $(Build.BinariesDirectory)/emulator.pid
     displayName: Start Android emulator
 
-<<<<<<< HEAD
-  - script: python3 tools/ci_build/build.py --android --build_dir build --android_sdk_path $ANDROID_HOME --android_ndk_path $ANDROID_HOME/ndk-bundle --android_abi=x86_64 --android_api=29 --skip_submodule_sync --parallel --cmake_generator=Ninja --build_java
-=======
   # Start switching to jdk 11 after the Android Emulator is started since Android SDK manager requires java 8
   - task: JavaToolInstaller@0
     displayName: Use jdk 11
@@ -46,7 +43,6 @@
         --parallel \
         --cmake_generator=Ninja \
         --build_java
->>>>>>> f649f917
     displayName: CPU EP, Build and Test on Android Emulator
 
   - script: /bin/bash tools/ci_build/github/android/run_nnapi_code_coverage.sh $(pwd)
