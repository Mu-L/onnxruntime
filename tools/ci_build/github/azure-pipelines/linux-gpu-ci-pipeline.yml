--- conflicted
+++ resolved
@@ -107,44 +107,6 @@
     condition: ne(variables.CACHE_RESTORED, 'true')
     displayName: Create Cache Dir
 
-<<<<<<< HEAD
-  - task: CmdLine@2
-    inputs:
-      script: |
-        mkdir -p $HOME/.onnx
-        docker run -e CFLAGS="-Wp,-D_FORTIFY_SOURCE=2 -Wp,-D_GLIBCXX_ASSERTIONS -fstack-protector-strong -fstack-clash-protection -fcf-protection -O3 -Wl,--strip-all" -e CXXFLAGS="-Wp,-D_FORTIFY_SOURCE=2 -Wp,-D_GLIBCXX_ASSERTIONS -fstack-protector-strong -fstack-clash-protection -fcf-protection -O3 -Wl,--strip-all" --rm \
-          --volume /data/onnx:/data/onnx:ro \
-          --volume $(Build.SourcesDirectory):/onnxruntime_src \
-          --volume $(Build.BinariesDirectory):/build \
-          --volume /data/models:/build/models:ro \
-          --volume $HOME/.onnx:/home/onnxruntimedev/.onnx \
-          --volume $(Pipeline.Workspace)/ccache:/cache \
-          -e ALLOW_RELEASED_ONNX_OPSET_ONLY=0 \
-          -e NIGHTLY_BUILD \
-          -e BUILD_BUILDNUMBER \
-          -e CCACHE_DIR=/cache \
-          onnxruntimecuda11build \
-          /bin/bash -c "
-            set -ex; \
-            env; \
-            ccache -s; \
-            /opt/python/cp38-cp38/bin/python3 /onnxruntime_src/tools/ci_build/build.py \
-              --build_dir /build --cmake_generator Ninja \
-              --config Release --update --build \
-              --skip_submodule_sync \
-              --build_shared_lib \
-              --parallel \
-              --build_wheel \
-              --enable_onnx_tests --use_cuda --cuda_version=${{variables.common_cuda_version}} --cuda_home=/usr/local/cuda-${{variables.common_cuda_version}} --cudnn_home=/usr/local/cuda-${{variables.common_cuda_version}} \
-              --enable_transformers_tool_test \
-              --enable_cuda_profiling --enable_cuda_nhwc_ops \
-              --enable_pybind --build_java \
-              --use_cache \
-              --cmake_extra_defines  CMAKE_CUDA_ARCHITECTURES=75; \
-                ccache -sv; \
-                ccache -z"
-      workingDirectory: $(Build.SourcesDirectory)
-=======
   - script: |
       set -e -x
       mkdir -p $HOME/.onnx
@@ -180,7 +142,6 @@
               ccache -z"
     workingDirectory: $(Build.SourcesDirectory)
     displayName: Build Onnxruntime
->>>>>>> d69b622e
 
   - task: CmdLine@2
     inputs:
