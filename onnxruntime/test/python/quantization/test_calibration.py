--- conflicted
+++ resolved
@@ -360,11 +360,7 @@
 
         min_max_pairs = list(zip(rmin, rmax, strict=False))
         output_names = [infer_session.get_outputs()[i].name for i in range(len(infer_session.get_outputs()))]
-<<<<<<< HEAD
-        output_min_max_dict = dict(zip(output_names, min_max_pairs))
-=======
         output_min_max_dict = dict(zip(output_names, min_max_pairs, strict=False))
->>>>>>> 3e4c5e64
         for output_name, min_max in output_min_max_dict.items():
             self.assertEqual(min_max, tensors_range[output_name].range_value)
 
@@ -527,11 +523,7 @@
 
         min_max_pairs = list(zip(rmin, rmax, strict=False))
         output_names = [infer_session.get_outputs()[i].name for i in range(len(infer_session.get_outputs()))]
-<<<<<<< HEAD
-        output_min_max_dict = dict(zip(output_names, min_max_pairs))
-=======
         output_min_max_dict = dict(zip(output_names, min_max_pairs, strict=False))
->>>>>>> 3e4c5e64
         for output_name, min_max in output_min_max_dict.items():
             np.testing.assert_equal(min_max, tensors_range[output_name].range_value)
 
