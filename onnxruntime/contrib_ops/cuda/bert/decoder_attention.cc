// Copyright (c) Microsoft Corporation. All rights reserved.
// Licensed under the MIT License.

#include "attention_impl.h"
#include "decoder_attention.h"
#include "transformer_cuda_common.h"
#include "core/framework/op_kernel.h"
#include "core/providers/cuda/shared_inc/fpgeneric.h"

using namespace onnxruntime::cuda;
using namespace ::onnxruntime::common;
using namespace ONNX_NAMESPACE;

namespace onnxruntime {
namespace contrib {
namespace cuda {

#define REGISTER_KERNEL_TYPED(T)                                  \
  ONNX_OPERATOR_TYPED_KERNEL_EX(                                  \
      DecoderAttention,                                           \
      kMSDomain,                                                  \
      1,                                                          \
      T,                                                          \
      kCudaExecutionProvider,                                     \
      (*KernelDefBuilder::Create())                               \
          .TypeConstraint("T", DataTypeImpl::GetTensorType<T>()), \
      DecoderAttention<T>);

REGISTER_KERNEL_TYPED(float)
REGISTER_KERNEL_TYPED(MLFloat16)

namespace {

Status CheckInputs(const TensorShape& query_shape,
                   const TensorShape& key_shape,
                   const TensorShape& q_weights_shape,
                   const TensorShape& kv_weights_shape,
                   const TensorShape& bias_shape,
                   const Tensor* key_padding_mask,
                   const Tensor* key_cache,
                   const Tensor* value_cache,
                   const bool static_kv,
                   const bool use_past,
                   const bool has_layer_state,
                   const bool has_key_padding_mask) {

  const auto& query_shape_dims = query_shape.GetDims();
  if (query_shape_dims.size() != 3) {
    return ORT_MAKE_STATUS(ONNXRUNTIME, INVALID_ARGUMENT, "Input 'query' is expected to have 3 dimensions, got ",
                           query_shape_dims.size());
  }

  int sequence_length = static_cast<int>(query_shape_dims[0]);
  int batch_size = static_cast<int>(query_shape_dims[1]);
  int hidden_size = static_cast<int>(query_shape_dims[2]);

  const auto& key_shape_dims = key_shape.GetDims();
  if (key_shape_dims.size() != 3) {
    return ORT_MAKE_STATUS(ONNXRUNTIME, INVALID_ARGUMENT, "Input 'key' is expected to have 3 dimensions, got ",
                           key_shape_dims.size());
  }
  int kv_sequence_length = static_cast<int>(key_shape_dims[0]);

  if (query_shape_dims[1] != key_shape_dims[1]) {
    return ORT_MAKE_STATUS(ONNXRUNTIME, INVALID_ARGUMENT, "query and key shall have the same batch size");
  }

  if (query_shape_dims[2] != key_shape_dims[2]) {
    return ORT_MAKE_STATUS(ONNXRUNTIME, INVALID_ARGUMENT, "query and key shall have the same hidden size");
  }

  const auto& q_weights_dims = q_weights_shape.GetDims();
  if (q_weights_dims.size() != 2) {
    return ORT_MAKE_STATUS(ONNXRUNTIME, INVALID_ARGUMENT, "Input 'q_weights' is expected to have 2 dimensions, got ",
                           q_weights_dims.size());
  }

  const auto& kv_weights_dims = kv_weights_shape.GetDims();
  if (kv_weights_dims.size() != 2) {
    return ORT_MAKE_STATUS(ONNXRUNTIME, INVALID_ARGUMENT, "Input 'kv_weights' is expected to have 2 dimensions, got ",
                           kv_weights_dims.size());
  }

  if (q_weights_dims[0] != hidden_size || q_weights_dims[1] != hidden_size) {
    return ORT_MAKE_STATUS(ONNXRUNTIME, INVALID_ARGUMENT, "q_weights shall have shape (hidden size, hidden size)");
  }

  if (kv_weights_dims[0] != hidden_size || kv_weights_dims[1] != 2 * hidden_size) {
    return ORT_MAKE_STATUS(ONNXRUNTIME, INVALID_ARGUMENT, "kv_weights shall have shape (hidden size, 2 * hidden size)");
  }

  const auto& bias_dims = bias_shape.GetDims();
  if (bias_dims.size() != 1) {
    return ORT_MAKE_STATUS(ONNXRUNTIME, INVALID_ARGUMENT, "Input 'bias' is expected to have 1 dimension, got ",
                           bias_dims.size());
  }

  if (bias_dims[0] != 3 * hidden_size) {
    return ORT_MAKE_STATUS(ONNXRUNTIME, INVALID_ARGUMENT, "bias shall have shape (3 * hidden size)");
  }

  int key_length = kv_sequence_length;
  if (key_padding_mask != nullptr && has_key_padding_mask == true) {
    const auto& kp_mask_dims = key_padding_mask->Shape().GetDims();

    if (kp_mask_dims.size() != 2) {
      return ORT_MAKE_STATUS(ONNXRUNTIME, INVALID_ARGUMENT, "Input 'key_padding_mask' is expected to have 2 dimension, got ",
                             kp_mask_dims.size());
    }

    if (kp_mask_dims[0] != batch_size) {
      return ORT_MAKE_STATUS(ONNXRUNTIME, INVALID_ARGUMENT, "key_padding_mask shall have same batch size with query");
    }

    if (!has_layer_state || !use_past) {
      if (!static_kv) {
        key_length = sequence_length;
      }
    } else {
      if (!static_kv) {
        key_length = sequence_length + kv_sequence_length;
      }
    }

    if (kp_mask_dims[1] != key_length) {
      return ORT_MAKE_STATUS(ONNXRUNTIME, INVALID_ARGUMENT, "key_padding_mask shall have same sequence length as generated key");
    }
  }

  if (key_cache != nullptr && value_cache != nullptr && has_layer_state && use_past) {
    const auto& key_cache_dims = key_cache->Shape().GetDims();
    if (key_cache_dims.size() != 4) {
      return ORT_MAKE_STATUS(ONNXRUNTIME, INVALID_ARGUMENT, "Input 'key_cache' is expected to have 4 dimension, got ",
                             key_cache_dims.size());
    }

    const auto& value_cache_dims = value_cache->Shape().GetDims();
    if (value_cache_dims.size() != 4) {
      return ORT_MAKE_STATUS(ONNXRUNTIME, INVALID_ARGUMENT, "Input 'value_cache' is expected to have 4 dimension, got ",
                             value_cache_dims.size());
    }

    if (key_cache_dims[0] != batch_size) {
      return ORT_MAKE_STATUS(ONNXRUNTIME, INVALID_ARGUMENT, "key_cache shall have same batch size as query");
    }

    if (value_cache_dims[0] != batch_size) {
      return ORT_MAKE_STATUS(ONNXRUNTIME, INVALID_ARGUMENT, "value_cache shall have same batch size as query");
    }

    if (key_cache_dims[1] * key_cache_dims[3] != hidden_size) {
      return ORT_MAKE_STATUS(ONNXRUNTIME, INVALID_ARGUMENT, "key_cache shall have correct hidden size");
    }

    if (value_cache_dims[1] * value_cache_dims[3] != hidden_size) {
      return ORT_MAKE_STATUS(ONNXRUNTIME, INVALID_ARGUMENT, "value_cache shall have correct hidden size");
    }
  }

  return Status::OK();
}
} // anonymous namespace

template <typename T>
DecoderAttention<T>::DecoderAttention(const OpKernelInfo& info) : CudaKernel(info) {
  int64_t num_heads = 0;
  ORT_ENFORCE(info.GetAttr("num_heads", &num_heads).IsOK() && num_heads > 0);
  num_heads_ = static_cast<int>(num_heads);
}

template <typename T>
Status DecoderAttention<T>::ComputeInternal(OpKernelContext* context) const {
  const Tensor* query(context->Input<Tensor>(0));
  const Tensor* key(context->Input<Tensor>(1));
  const Tensor* q_weights(context->Input<Tensor>(2));
  const Tensor* kv_weights(context->Input<Tensor>(3));
  const Tensor* bias(context->Input<Tensor>(4));
  const Tensor* key_padding_mask(context->Input<Tensor>(5));
  const Tensor* key_cache(context->Input<Tensor>(6));
  const Tensor* value_cache(context->Input<Tensor>(7));
  const Tensor* static_kv(context->Input<Tensor>(8));
  const Tensor* use_past(context->Input<Tensor>(9));
  const Tensor* has_layer_state(context->Input<Tensor>(10));
  const Tensor* has_key_padding_mask(context->Input<Tensor>(11));

  cudaStream_t stream = Stream(context);

  // Copy static_kv, use_past and has_layer_state to CPU
  auto pinned_buffer = AllocateBufferOnCPUPinned<void>(4 * sizeof(bool));
  bool* kernel_state_pinned = reinterpret_cast<bool*>(pinned_buffer.get());
  CUDA_RETURN_IF_ERROR(cudaMemcpyAsync(kernel_state_pinned, static_kv->Data<bool>(), sizeof(bool), cudaMemcpyDeviceToHost, stream));
  CUDA_RETURN_IF_ERROR(cudaMemcpyAsync(kernel_state_pinned + 1, use_past->Data<bool>(), sizeof(bool), cudaMemcpyDeviceToHost, stream));
  CUDA_RETURN_IF_ERROR(cudaMemcpyAsync(kernel_state_pinned + 2, has_layer_state->Data<bool>(), sizeof(bool), cudaMemcpyDeviceToHost, stream));
  CUDA_RETURN_IF_ERROR(cudaMemcpyAsync(kernel_state_pinned + 3, has_key_padding_mask->Data<bool>(), sizeof(bool), cudaMemcpyDeviceToHost, stream));

  // Create an event to make sure the async copy is finished before reading the data.
  AutoDestoryCudaEvent new_event;
  cudaEvent_t& isCopyDone = new_event.Get();

  CUDA_RETURN_IF_ERROR(cudaEventCreate(&isCopyDone));
  CUDA_RETURN_IF_ERROR(cudaEventRecord(isCopyDone, stream));

  auto& device_prop = GetDeviceProp();

  // query shape (batch_size, sequence_length, input_hidden_size)
  const auto& query_shape = query->Shape();
  int sequence_length = static_cast<int>(query_shape[0]);
  int batch_size = static_cast<int>(query_shape[1]);
  int hidden_size = static_cast<int>(query_shape[2]);

  const auto& key_shape = key->Shape();
  int key_sequence_length = static_cast<int>(key_shape[0]);
  int head_size = hidden_size / num_heads_;

  //k, v sequence after gemm
  int kv_sequence_length = 0;

  // Generate q, k, v w/o cache
  // query input: (S, B, h1)
  // key input: (S', B, h1)
  // weight: (h1, h2)
  // h = N*H
  cublasHandle_t cublas = CublasHandle();
  constexpr size_t element_size = sizeof(T);

  typedef typename ToCudaType<T>::MappedType CudaT;
  CudaT one = ToCudaType<T>::FromFloat(1.0f);
  CudaT zero = ToCudaType<T>::FromFloat(0.0f);

  int m = 0, n = 0, k = 0;
  IAllocatorUniquePtr<T> gemm_query_buffer_p(nullptr);
  IAllocatorUniquePtr<T> gemm_kv_buffer_p(nullptr);

  CUDA_RETURN_IF_ERROR(cudaEventSynchronize(isCopyDone));
  bool static_kv_ = *kernel_state_pinned;
  bool use_past_ = *(kernel_state_pinned + 1);
  bool has_layer_state_ = *(kernel_state_pinned + 2);
  bool has_key_padding_mask_ = *(kernel_state_pinned + 3);

  ORT_RETURN_IF_ERROR(
    CheckInputs(query->Shape(),
                key->Shape(),
                q_weights->Shape(),
                kv_weights->Shape(),
                bias->Shape(),
                key_padding_mask,
                key_cache,
                value_cache,
                static_kv_,
                use_past_,
                has_layer_state_,
                has_key_padding_mask_)
  );

  // calcualte q
  gemm_query_buffer_p = GetScratchBuffer<T>(batch_size * sequence_length * hidden_size * element_size, OrtStream(context));
  m = sequence_length * batch_size;
  n = hidden_size;
  k = hidden_size;
  // broadcast bias for query: (h2, S*B)
  CUBLAS_RETURN_IF_ERROR(cublasGemmHelper(
      cublas, CUBLAS_OP_N, CUBLAS_OP_N, n, m, 1, &one,
<<<<<<< HEAD
      reinterpret_cast<const CudaT*>(bias->template Data<T>()), n,
      GetConstOnes<CudaT>(m, GetCudaStreamFromContext(context)), 1,
      &zero, reinterpret_cast<CudaT*>(gemm_query_buffer_p.get()), n, device_prop),
                         cublas, Stream(context));
  // matmul: (h2, h1)*(h1, S*B)
  CUBLAS_RETURN_IF_ERROR(cublasGemmHelper(
      cublas, CUBLAS_OP_N, CUBLAS_OP_N, n, m, k, &one,
      reinterpret_cast<const CudaT*>(q_weights->template Data<T>()), n,
      reinterpret_cast<const CudaT*>(query->template Data<T>()), k,
      &one, reinterpret_cast<CudaT*>(gemm_query_buffer_p.get()), n, device_prop),
      cublas, Stream(context));
=======
      reinterpret_cast<const CudaT*>(bias->Data<T>()), n,
      GetConstOnes<CudaT>(m), 1,
      &zero, reinterpret_cast<CudaT*>(gemm_query_buffer_p.get()), n, device_prop));
  // matmul: (h2, h1)*(h1, S*B)
  CUBLAS_RETURN_IF_ERROR(cublasGemmHelper(
      cublas, CUBLAS_OP_N, CUBLAS_OP_N, n, m, k, &one,
      reinterpret_cast<const CudaT*>(q_weights->Data<T>()), n,
      reinterpret_cast<const CudaT*>(query->Data<T>()), k,
      &one, reinterpret_cast<CudaT*>(gemm_query_buffer_p.get()), n, device_prop));
>>>>>>> b39257a5
  // gemm_query_buffer in col-base: (h2, S*B)

  // calcualte k, v
  n = 2 * hidden_size;
  k = hidden_size;
  if (!has_layer_state_ || !use_past_) {
    if (!static_kv_) {
      gemm_kv_buffer_p = GetScratchBuffer<T>(batch_size * 2 * sequence_length * hidden_size * element_size, OrtStream(context));
      m = sequence_length * batch_size;
      n = 2 * hidden_size;
      k = hidden_size;
      kv_sequence_length = sequence_length;
      // broadcast bias for key and value: (2*h2, T_S*B)
      CUBLAS_RETURN_IF_ERROR(cublasGemmHelper(
          cublas, CUBLAS_OP_N, CUBLAS_OP_N, n, m, 1, &one,
<<<<<<< HEAD
          reinterpret_cast<const CudaT*>(bias->template Data<T>() + hidden_size), n,
          GetConstOnes<CudaT>(m, GetCudaStreamFromContext(context)), 1,
          &zero, reinterpret_cast<CudaT*>(gemm_kv_buffer_p.get()), n, device_prop),
          cublas, Stream(context));
      // matmul: (2*h2, h1)*(h1, T_S*B)
      CUBLAS_RETURN_IF_ERROR(cublasGemmHelper(
          cublas, CUBLAS_OP_N, CUBLAS_OP_N, n, m, k, &one,
          reinterpret_cast<const CudaT*>(kv_weights->template Data<T>()), n,
          reinterpret_cast<const CudaT*>(query->template Data<T>()), k,
          &one, reinterpret_cast<CudaT*>(gemm_kv_buffer_p.get()), n, device_prop),
          cublas, Stream(context));
=======
          reinterpret_cast<const CudaT*>(bias->Data<T>() + hidden_size), n,
          GetConstOnes<CudaT>(m), 1,
          &zero, reinterpret_cast<CudaT*>(gemm_kv_buffer_p.get()), n, device_prop));
      // matmul: (2*h2, h1)*(h1, T_S*B)
      CUBLAS_RETURN_IF_ERROR(cublasGemmHelper(
          cublas, CUBLAS_OP_N, CUBLAS_OP_N, n, m, k, &one,
          reinterpret_cast<const CudaT*>(kv_weights->Data<T>()), n,
          reinterpret_cast<const CudaT*>(query->Data<T>()), k,
          &one, reinterpret_cast<CudaT*>(gemm_kv_buffer_p.get()), n, device_prop));
>>>>>>> b39257a5
      // gemm_kv_buffer in col-base: (2*h2, T_S*B)
    } else {
      gemm_kv_buffer_p = GetScratchBuffer<T>(batch_size * 2 * key_sequence_length * hidden_size * element_size, OrtStream(context));
      m = key_sequence_length * batch_size;
      n = 2 * hidden_size;
      k = hidden_size;
      kv_sequence_length = key_sequence_length;
      // broadcast bias for key and value: (2*h2, T_S*B)
      CUBLAS_RETURN_IF_ERROR(cublasGemmHelper(
          cublas, CUBLAS_OP_N, CUBLAS_OP_N, n, m, 1, &one,
<<<<<<< HEAD
          reinterpret_cast<const CudaT*>(bias->template Data<T>() + hidden_size), n,
          GetConstOnes<CudaT>(m, GetCudaStreamFromContext(context)), 1,
          &zero, reinterpret_cast<CudaT*>(gemm_kv_buffer_p.get()), n, device_prop),
          cublas, Stream(context));
      // matmul: (2*h2, h1)*(h1, T_S*B)
      CUBLAS_RETURN_IF_ERROR(cublasGemmHelper(
          cublas, CUBLAS_OP_N, CUBLAS_OP_N, n, m, k, &one,
          reinterpret_cast<const CudaT*>(kv_weights->template Data<T>()), n,
          reinterpret_cast<const CudaT*>(key->template Data<T>()), k,
          &one, reinterpret_cast<CudaT*>(gemm_kv_buffer_p.get()), n, device_prop),
          cublas, Stream(context));
=======
          reinterpret_cast<const CudaT*>(bias->Data<T>() + hidden_size), n,
          GetConstOnes<CudaT>(m), 1,
          &zero, reinterpret_cast<CudaT*>(gemm_kv_buffer_p.get()), n, device_prop));
      // matmul: (2*h2, h1)*(h1, T_S*B)
      CUBLAS_RETURN_IF_ERROR(cublasGemmHelper(
          cublas, CUBLAS_OP_N, CUBLAS_OP_N, n, m, k, &one,
          reinterpret_cast<const CudaT*>(kv_weights->Data<T>()), n,
          reinterpret_cast<const CudaT*>(key->Data<T>()), k,
          &one, reinterpret_cast<CudaT*>(gemm_kv_buffer_p.get()), n, device_prop));
>>>>>>> b39257a5
      // gemm_kv_buffer in col-base: (2*h2, T_S*B)
    }
  } else {
    ORT_ENFORCE(nullptr != key_cache && nullptr != value_cache); // (B, N, S, H)
    const auto& cache_shape = key_cache->Shape();
    // key and value cache have identical shape
    int cache_sequence_length = static_cast<int>(cache_shape[2]);
    if (!static_kv_) {
      gemm_kv_buffer_p = GetScratchBuffer<T>(batch_size * 2 * sequence_length * hidden_size * element_size, OrtStream(context));
      m = sequence_length * batch_size;
      kv_sequence_length = cache_sequence_length + sequence_length;
      // broadcast bias for key and value: (2*h2, T_S*B)
      CUBLAS_RETURN_IF_ERROR(cublasGemmHelper(
          cublas, CUBLAS_OP_N, CUBLAS_OP_N, n, m, 1, &one,
<<<<<<< HEAD
          reinterpret_cast<const CudaT*>(bias->template Data<T>() + hidden_size), n,
          GetConstOnes<CudaT>(m, GetCudaStreamFromContext(context)), 1,
          &zero, reinterpret_cast<CudaT*>(gemm_kv_buffer_p.get()), n, device_prop),
          cublas, Stream(context));
      // matmul: (2*h2, h1)*(h1, T_S*B)
      CUBLAS_RETURN_IF_ERROR(cublasGemmHelper(
          cublas, CUBLAS_OP_N, CUBLAS_OP_N, n, m, k, &one,
          reinterpret_cast<const CudaT*>(kv_weights->template Data<T>()), n,
          reinterpret_cast<const CudaT*>(query->template Data<T>()), k,
          &one, reinterpret_cast<CudaT*>(gemm_kv_buffer_p.get()), n, device_prop),
          cublas, Stream(context));
=======
          reinterpret_cast<const CudaT*>(bias->Data<T>() + hidden_size), n,
          GetConstOnes<CudaT>(m), 1,
          &zero, reinterpret_cast<CudaT*>(gemm_kv_buffer_p.get()), n, device_prop));
      // matmul: (2*h2, h1)*(h1, T_S*B)
      CUBLAS_RETURN_IF_ERROR(cublasGemmHelper(
          cublas, CUBLAS_OP_N, CUBLAS_OP_N, n, m, k, &one,
          reinterpret_cast<const CudaT*>(kv_weights->Data<T>()), n,
          reinterpret_cast<const CudaT*>(query->Data<T>()), k,
          &one, reinterpret_cast<CudaT*>(gemm_kv_buffer_p.get()), n, device_prop));
>>>>>>> b39257a5
      // gemm_kv_buffer in col-base: (2*h2, T_S*B)
    } else {
      kv_sequence_length = cache_sequence_length;
    }
  }

  auto qkv_buffer_p = GetScratchBuffer<void>(batch_size * (sequence_length + 2 * kv_sequence_length) * hidden_size * element_size, OrtStream(context));
  auto workspace_p = GetScratchBuffer<void>(2 * batch_size * sequence_length * num_heads_ * element_size * (2 * head_size + kv_sequence_length), OrtStream(context));

  Tensor* output(context->Output(0, query_shape));
  TensorShape new_cache_shape({batch_size, num_heads_, kv_sequence_length, head_size});
  Tensor* new_key_cache(context->Output(1, new_cache_shape));
  Tensor* new_value_cache(context->Output(2, new_cache_shape));

  if (!LaunchDecoderAttentionKernel(
          device_prop,
          stream,
          cublas,
          element_size,
          batch_size,
          sequence_length,
          kv_sequence_length,
          num_heads_,
          head_size,
          static_kv_,
          use_past_,
          has_layer_state_,
          has_key_padding_mask_,
          nullptr == gemm_query_buffer_p ? nullptr : reinterpret_cast<const CudaT*>(gemm_query_buffer_p.get()),
          nullptr == gemm_kv_buffer_p ? nullptr : reinterpret_cast<const CudaT*>(gemm_kv_buffer_p.get()),
          nullptr == key_padding_mask ? nullptr : key_padding_mask->Data<bool>(),
          nullptr == key_cache ? nullptr : key_cache->Data<T>(),
          nullptr == value_cache ? nullptr : value_cache->Data<T>(),
          qkv_buffer_p.get(),
          workspace_p.get(),
          output->MutableData<T>(),
          nullptr == new_key_cache ? nullptr : new_key_cache->MutableData<T>(),
          nullptr == new_value_cache ? nullptr : new_value_cache->MutableData<T>())) {
    // Get last error to reset it to cudaSuccess.
    CUDA_CALL(cudaGetLastError());
    return Status(common::ONNXRUNTIME, common::FAIL);
  }

  return Status::OK();
}

}  // namespace cuda
}  // namespace contrib
}  // namespace onnxruntime<|MERGE_RESOLUTION|>--- conflicted
+++ resolved
@@ -260,29 +260,17 @@
   // broadcast bias for query: (h2, S*B)
   CUBLAS_RETURN_IF_ERROR(cublasGemmHelper(
       cublas, CUBLAS_OP_N, CUBLAS_OP_N, n, m, 1, &one,
-<<<<<<< HEAD
-      reinterpret_cast<const CudaT*>(bias->template Data<T>()), n,
-      GetConstOnes<CudaT>(m, GetCudaStreamFromContext(context)), 1,
+      reinterpret_cast<const CudaT*>(bias->Data<T>()), n,
+      GetConstOnes<CudaT>(m, Stream(context)), 1,
       &zero, reinterpret_cast<CudaT*>(gemm_query_buffer_p.get()), n, device_prop),
-                         cublas, Stream(context));
-  // matmul: (h2, h1)*(h1, S*B)
-  CUBLAS_RETURN_IF_ERROR(cublasGemmHelper(
-      cublas, CUBLAS_OP_N, CUBLAS_OP_N, n, m, k, &one,
-      reinterpret_cast<const CudaT*>(q_weights->template Data<T>()), n,
-      reinterpret_cast<const CudaT*>(query->template Data<T>()), k,
-      &one, reinterpret_cast<CudaT*>(gemm_query_buffer_p.get()), n, device_prop),
       cublas, Stream(context));
-=======
-      reinterpret_cast<const CudaT*>(bias->Data<T>()), n,
-      GetConstOnes<CudaT>(m), 1,
-      &zero, reinterpret_cast<CudaT*>(gemm_query_buffer_p.get()), n, device_prop));
   // matmul: (h2, h1)*(h1, S*B)
   CUBLAS_RETURN_IF_ERROR(cublasGemmHelper(
       cublas, CUBLAS_OP_N, CUBLAS_OP_N, n, m, k, &one,
       reinterpret_cast<const CudaT*>(q_weights->Data<T>()), n,
       reinterpret_cast<const CudaT*>(query->Data<T>()), k,
-      &one, reinterpret_cast<CudaT*>(gemm_query_buffer_p.get()), n, device_prop));
->>>>>>> b39257a5
+      &one, reinterpret_cast<CudaT*>(gemm_query_buffer_p.get()), n, device_prop),
+      cublas, Stream(context));
   // gemm_query_buffer in col-base: (h2, S*B)
 
   // calcualte k, v
@@ -298,29 +286,17 @@
       // broadcast bias for key and value: (2*h2, T_S*B)
       CUBLAS_RETURN_IF_ERROR(cublasGemmHelper(
           cublas, CUBLAS_OP_N, CUBLAS_OP_N, n, m, 1, &one,
-<<<<<<< HEAD
-          reinterpret_cast<const CudaT*>(bias->template Data<T>() + hidden_size), n,
+          reinterpret_cast<const CudaT*>(bias->Data<T>() + hidden_size), n,
           GetConstOnes<CudaT>(m, GetCudaStreamFromContext(context)), 1,
           &zero, reinterpret_cast<CudaT*>(gemm_kv_buffer_p.get()), n, device_prop),
           cublas, Stream(context));
-      // matmul: (2*h2, h1)*(h1, T_S*B)
-      CUBLAS_RETURN_IF_ERROR(cublasGemmHelper(
-          cublas, CUBLAS_OP_N, CUBLAS_OP_N, n, m, k, &one,
-          reinterpret_cast<const CudaT*>(kv_weights->template Data<T>()), n,
-          reinterpret_cast<const CudaT*>(query->template Data<T>()), k,
-          &one, reinterpret_cast<CudaT*>(gemm_kv_buffer_p.get()), n, device_prop),
-          cublas, Stream(context));
-=======
-          reinterpret_cast<const CudaT*>(bias->Data<T>() + hidden_size), n,
-          GetConstOnes<CudaT>(m), 1,
-          &zero, reinterpret_cast<CudaT*>(gemm_kv_buffer_p.get()), n, device_prop));
       // matmul: (2*h2, h1)*(h1, T_S*B)
       CUBLAS_RETURN_IF_ERROR(cublasGemmHelper(
           cublas, CUBLAS_OP_N, CUBLAS_OP_N, n, m, k, &one,
           reinterpret_cast<const CudaT*>(kv_weights->Data<T>()), n,
           reinterpret_cast<const CudaT*>(query->Data<T>()), k,
-          &one, reinterpret_cast<CudaT*>(gemm_kv_buffer_p.get()), n, device_prop));
->>>>>>> b39257a5
+          &one, reinterpret_cast<CudaT*>(gemm_kv_buffer_p.get()), n, device_prop),
+          cublas, Stream(context));
       // gemm_kv_buffer in col-base: (2*h2, T_S*B)
     } else {
       gemm_kv_buffer_p = GetScratchBuffer<T>(batch_size * 2 * key_sequence_length * hidden_size * element_size, OrtStream(context));
@@ -331,29 +307,17 @@
       // broadcast bias for key and value: (2*h2, T_S*B)
       CUBLAS_RETURN_IF_ERROR(cublasGemmHelper(
           cublas, CUBLAS_OP_N, CUBLAS_OP_N, n, m, 1, &one,
-<<<<<<< HEAD
-          reinterpret_cast<const CudaT*>(bias->template Data<T>() + hidden_size), n,
+          reinterpret_cast<const CudaT*>(bias->Data<T>() + hidden_size), n,
           GetConstOnes<CudaT>(m, GetCudaStreamFromContext(context)), 1,
           &zero, reinterpret_cast<CudaT*>(gemm_kv_buffer_p.get()), n, device_prop),
           cublas, Stream(context));
-      // matmul: (2*h2, h1)*(h1, T_S*B)
-      CUBLAS_RETURN_IF_ERROR(cublasGemmHelper(
-          cublas, CUBLAS_OP_N, CUBLAS_OP_N, n, m, k, &one,
-          reinterpret_cast<const CudaT*>(kv_weights->template Data<T>()), n,
-          reinterpret_cast<const CudaT*>(key->template Data<T>()), k,
-          &one, reinterpret_cast<CudaT*>(gemm_kv_buffer_p.get()), n, device_prop),
-          cublas, Stream(context));
-=======
-          reinterpret_cast<const CudaT*>(bias->Data<T>() + hidden_size), n,
-          GetConstOnes<CudaT>(m), 1,
-          &zero, reinterpret_cast<CudaT*>(gemm_kv_buffer_p.get()), n, device_prop));
       // matmul: (2*h2, h1)*(h1, T_S*B)
       CUBLAS_RETURN_IF_ERROR(cublasGemmHelper(
           cublas, CUBLAS_OP_N, CUBLAS_OP_N, n, m, k, &one,
           reinterpret_cast<const CudaT*>(kv_weights->Data<T>()), n,
           reinterpret_cast<const CudaT*>(key->Data<T>()), k,
-          &one, reinterpret_cast<CudaT*>(gemm_kv_buffer_p.get()), n, device_prop));
->>>>>>> b39257a5
+          &one, reinterpret_cast<CudaT*>(gemm_kv_buffer_p.get()), n, device_prop),
+          cublas, Stream(context));
       // gemm_kv_buffer in col-base: (2*h2, T_S*B)
     }
   } else {
@@ -368,29 +332,17 @@
       // broadcast bias for key and value: (2*h2, T_S*B)
       CUBLAS_RETURN_IF_ERROR(cublasGemmHelper(
           cublas, CUBLAS_OP_N, CUBLAS_OP_N, n, m, 1, &one,
-<<<<<<< HEAD
-          reinterpret_cast<const CudaT*>(bias->template Data<T>() + hidden_size), n,
+          reinterpret_cast<const CudaT*>(bias->Data<T>() + hidden_size), n,
           GetConstOnes<CudaT>(m, GetCudaStreamFromContext(context)), 1,
           &zero, reinterpret_cast<CudaT*>(gemm_kv_buffer_p.get()), n, device_prop),
           cublas, Stream(context));
-      // matmul: (2*h2, h1)*(h1, T_S*B)
-      CUBLAS_RETURN_IF_ERROR(cublasGemmHelper(
-          cublas, CUBLAS_OP_N, CUBLAS_OP_N, n, m, k, &one,
-          reinterpret_cast<const CudaT*>(kv_weights->template Data<T>()), n,
-          reinterpret_cast<const CudaT*>(query->template Data<T>()), k,
-          &one, reinterpret_cast<CudaT*>(gemm_kv_buffer_p.get()), n, device_prop),
-          cublas, Stream(context));
-=======
-          reinterpret_cast<const CudaT*>(bias->Data<T>() + hidden_size), n,
-          GetConstOnes<CudaT>(m), 1,
-          &zero, reinterpret_cast<CudaT*>(gemm_kv_buffer_p.get()), n, device_prop));
       // matmul: (2*h2, h1)*(h1, T_S*B)
       CUBLAS_RETURN_IF_ERROR(cublasGemmHelper(
           cublas, CUBLAS_OP_N, CUBLAS_OP_N, n, m, k, &one,
           reinterpret_cast<const CudaT*>(kv_weights->Data<T>()), n,
           reinterpret_cast<const CudaT*>(query->Data<T>()), k,
-          &one, reinterpret_cast<CudaT*>(gemm_kv_buffer_p.get()), n, device_prop));
->>>>>>> b39257a5
+          &one, reinterpret_cast<CudaT*>(gemm_kv_buffer_p.get()), n, device_prop),
+          cublas, Stream(context));
       // gemm_kv_buffer in col-base: (2*h2, T_S*B)
     } else {
       kv_sequence_length = cache_sequence_length;
