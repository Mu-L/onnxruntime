--- conflicted
+++ resolved
@@ -49,15 +49,6 @@
             if self.model.get_initializer(add_input) is not None:
                 return
 
-<<<<<<< HEAD
-        # The number of input node of add should be 2 or 1 with the second input as a graph input
-        parents_to_add = self.model.get_parents(add)
-        if len(parents_to_add) != 2 and (len(parents_to_add) != 1 and add.input[0] in self.model.get_graphs_input_names()):
-            logger.debug("Number of input nodes to Add should either be 2 or 1 with the other input being a graph input")
-            return
-
-=======
->>>>>>> 705f8a37
         # To avoid an Add node have two children of LayerNormalization, we shall only fuse one SkipLayerNormalization
         if add in self.nodes_to_remove:
             return
