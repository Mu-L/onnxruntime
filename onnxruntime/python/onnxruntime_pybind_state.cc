--- conflicted
+++ resolved
@@ -1578,10 +1578,7 @@
       .def_static("fpga", []() { return OrtDevice::FPGA; })
       .def_static("npu", []() { return OrtDevice::NPU; })
       .def_static("dml", []() { return OrtDevice::DML; })
-<<<<<<< HEAD
-=======
       .def_static("webgpu", []() { return OrtDevice::GPU; })
->>>>>>> b11b9931
       .def_static("default_memory", []() { return OrtDevice::MemType::DEFAULT; });
 
   py::class_<OrtArenaCfg> ort_arena_cfg_binding(m, "OrtArenaCfg");
