// Copyright (c) Microsoft Corporation. All rights reserved.
// Licensed under the MIT License.

#include "core/providers/qnn/builder/qnn_utils.h"

#include <algorithm>
#include <functional>
#include <limits>
#include <map>
#include <numeric>
#include <string>
#include <vector>

<<<<<<< HEAD
#include "core/common/common.h"
#include "core/common/safeint.h"
#include "core/framework/data_types.h"
#include "core/framework/tensorprotoutils.h"
#include "core/providers/cpu/tensor/transpose.h"
=======
#include "core/providers/qnn/ort_api.h"
>>>>>>> 82840f63
#include "core/providers/qnn/builder/qnn_def.h"

namespace onnxruntime {
namespace qnn {
namespace utils {

size_t GetElementSizeByType(const Qnn_DataType_t& data_type) {
  const static std::unordered_map<Qnn_DataType_t, size_t> data_type_to_size = {
      {QNN_DATATYPE_INT_8, 1},
      {QNN_DATATYPE_INT_16, 2},
      {QNN_DATATYPE_INT_32, 4},
      {QNN_DATATYPE_INT_64, 8},
      {QNN_DATATYPE_UINT_8, 1},
      {QNN_DATATYPE_UINT_16, 2},
      {QNN_DATATYPE_UINT_32, 4},
      {QNN_DATATYPE_UINT_64, 8},
      {QNN_DATATYPE_FLOAT_16, 2},
      {QNN_DATATYPE_FLOAT_32, 4},
      {QNN_DATATYPE_BOOL_8, 1},
      {QNN_DATATYPE_SFIXED_POINT_8, 1},
      {QNN_DATATYPE_SFIXED_POINT_16, 2},
      {QNN_DATATYPE_SFIXED_POINT_32, 4},
      {QNN_DATATYPE_UFIXED_POINT_8, 1},
      {QNN_DATATYPE_UFIXED_POINT_16, 2},
      {QNN_DATATYPE_UFIXED_POINT_32, 4},
  };

  auto pos = data_type_to_size.find(data_type);
  ORT_ENFORCE(pos != data_type_to_size.end(), "Unknown QNN data type", data_type);
  return pos->second;
}
size_t GetElementSizeByType(ONNXTensorElementDataType elem_type) {
  const static std::unordered_map<ONNXTensorElementDataType, size_t> elem_type_to_size = {
      {ONNX_TENSOR_ELEMENT_DATA_TYPE_INT4, sizeof(Int4x2)},
      {ONNX_TENSOR_ELEMENT_DATA_TYPE_UINT4, sizeof(UInt4x2)},
      {ONNX_TENSOR_ELEMENT_DATA_TYPE_INT8, sizeof(int8_t)},
      {ONNX_TENSOR_ELEMENT_DATA_TYPE_INT16, sizeof(int16_t)},
      {ONNX_TENSOR_ELEMENT_DATA_TYPE_INT32, sizeof(int32_t)},
      {ONNX_TENSOR_ELEMENT_DATA_TYPE_INT64, sizeof(int64_t)},
      {ONNX_TENSOR_ELEMENT_DATA_TYPE_UINT8, sizeof(uint8_t)},
      {ONNX_TENSOR_ELEMENT_DATA_TYPE_UINT16, sizeof(uint16_t)},
      {ONNX_TENSOR_ELEMENT_DATA_TYPE_UINT32, sizeof(uint32_t)},
      {ONNX_TENSOR_ELEMENT_DATA_TYPE_UINT64, sizeof(uint64_t)},
      {ONNX_TENSOR_ELEMENT_DATA_TYPE_FLOAT16, 2},
      {ONNX_TENSOR_ELEMENT_DATA_TYPE_FLOAT, sizeof(float)},
      {ONNX_TENSOR_ELEMENT_DATA_TYPE_DOUBLE, sizeof(double)},
      {ONNX_TENSOR_ELEMENT_DATA_TYPE_BOOL, sizeof(bool)}};

  auto pos = elem_type_to_size.find(elem_type);
  ORT_ENFORCE(pos != elem_type_to_size.end(), "Unknown element type", elem_type);
  return pos->second;
}

size_t GetElementSizeByType(ONNX_NAMESPACE::TensorProto_DataType onnx_type) {
  switch (onnx_type) {
    case ONNX_NAMESPACE::TensorProto_DataType_INT4:
      return sizeof(Int4x2);
    case ONNX_NAMESPACE::TensorProto_DataType_UINT4:
      return sizeof(UInt4x2);
    case ONNX_NAMESPACE::TensorProto_DataType_INT8:
      return sizeof(int8_t);
    case ONNX_NAMESPACE::TensorProto_DataType_UINT8:
      return sizeof(uint8_t);
    case ONNX_NAMESPACE::TensorProto_DataType_INT16:
      return sizeof(int16_t);
    case ONNX_NAMESPACE::TensorProto_DataType_UINT16:
      return sizeof(uint16_t);
    case ONNX_NAMESPACE::TensorProto_DataType_INT32:
      return sizeof(int32_t);
    case ONNX_NAMESPACE::TensorProto_DataType_UINT32:
      return sizeof(uint32_t);
    case ONNX_NAMESPACE::TensorProto_DataType_INT64:
      return sizeof(int64_t);
    case ONNX_NAMESPACE::TensorProto_DataType_UINT64:
      return sizeof(uint64_t);
    case ONNX_NAMESPACE::TensorProto_DataType_FLOAT16:
      return 2;
    case ONNX_NAMESPACE::TensorProto_DataType_FLOAT:
      return sizeof(float);
    case ONNX_NAMESPACE::TensorProto_DataType_DOUBLE:
      return sizeof(double);
    case ONNX_NAMESPACE::TensorProto_DataType_BOOL:
      return sizeof(bool);
    default:
      return 0;
  }
  // Unreachable
}

size_t GetQnnTensorDataSizeInBytes(gsl::span<const uint32_t> shape, Qnn_DataType_t element_type) {
  ORT_ENFORCE(!shape.empty(), "Empty shape not allowed.");  // TODO can we just treat empty shape as a scalar?
  SafeInt<size_t> data_length = GetElementSizeByType(element_type);
  return std::accumulate(shape.begin(), shape.end(), data_length, std::multiplies<>{});
}

bool QnnTensorHasDynamicShape(const Qnn_Tensor_t& tensor) {
  const uint8_t* is_dynamic_dimensions = GetQnnTensorIsDynamicDimensions(tensor);
  if (is_dynamic_dimensions == nullptr) {
    return false;
  }

  const auto rank = GetQnnTensorRank(tensor);
  return std::any_of(is_dynamic_dimensions, is_dynamic_dimensions + rank,
                     [](uint8_t is_dynamic_dimension) { return is_dynamic_dimension != 0; });
}

std::ostream& operator<<(std::ostream& out, const Qnn_Scalar_t& scalar) {
  switch (scalar.dataType) {
    case QNN_DATATYPE_INT_8:
      out << static_cast<int32_t>(scalar.int8Value);
      break;
    case QNN_DATATYPE_INT_16:
      out << scalar.int16Value;
      break;
    case QNN_DATATYPE_INT_32:
      out << scalar.int32Value;
      break;
    case QNN_DATATYPE_INT_64:
      out << "int64_t is not supported";
      break;
    case QNN_DATATYPE_UINT_8:
      out << static_cast<int32_t>(scalar.uint8Value);
      break;
    case QNN_DATATYPE_UINT_16:
      out << scalar.uint16Value;
      break;
    case QNN_DATATYPE_UINT_32:
      out << scalar.uint32Value;
      break;
    case QNN_DATATYPE_UINT_64:
      out << "uint64_t is not supported";
      break;
    case QNN_DATATYPE_FLOAT_16:
      break;
    case QNN_DATATYPE_FLOAT_32:
      out << scalar.floatValue;
      break;
    case QNN_DATATYPE_SFIXED_POINT_8:
    case QNN_DATATYPE_SFIXED_POINT_16:
    case QNN_DATATYPE_SFIXED_POINT_32:
    case QNN_DATATYPE_UFIXED_POINT_8:
    case QNN_DATATYPE_UFIXED_POINT_16:
    case QNN_DATATYPE_UFIXED_POINT_32:
      out << "usigned fixedpoint data is not supported";
      break;
    case QNN_DATATYPE_BOOL_8:
      out << static_cast<int32_t>(scalar.bool8Value);
      break;
    default:
      ORT_THROW("Unknown Qnn Data type");
  }
  return out;
}

std::ostream& operator<<(std::ostream& out, const Qnn_DataType_t& data_type) {
  switch (data_type) {
    case QNN_DATATYPE_INT_8:
      out << "QNN_DATATYPE_INT_8";
      break;
    case QNN_DATATYPE_INT_16:
      out << "QNN_DATATYPE_INT_16";
      break;
    case QNN_DATATYPE_INT_32:
      out << "QNN_DATATYPE_INT_32";
      break;
    case QNN_DATATYPE_INT_64:
      out << "QNN_DATATYPE_INT_64";
      break;
    case QNN_DATATYPE_UINT_8:
      out << "QNN_DATATYPE_UINT_8";
      break;
    case QNN_DATATYPE_UINT_16:
      out << "QNN_DATATYPE_UINT_16";
      break;
    case QNN_DATATYPE_UINT_32:
      out << "QNN_DATATYPE_UINT_32";
      break;
    case QNN_DATATYPE_UINT_64:
      out << "QNN_DATATYPE_UINT_64";
      break;
    case QNN_DATATYPE_FLOAT_16:
      out << "QNN_DATATYPE_FLOAT_16";
      break;
    case QNN_DATATYPE_FLOAT_32:
      out << "QNN_DATATYPE_FLOAT_32";
      break;
    case QNN_DATATYPE_SFIXED_POINT_8:
      out << "QNN_DATATYPE_SFIXED_POINT_8";
      break;
    case QNN_DATATYPE_SFIXED_POINT_16:
      out << "QNN_DATATYPE_SFIXED_POINT_16";
      break;
    case QNN_DATATYPE_SFIXED_POINT_32:
      out << "QNN_DATATYPE_SFIXED_POINT_32";
      break;
    case QNN_DATATYPE_UFIXED_POINT_8:
      out << "QNN_DATATYPE_UFIXED_POINT_8";
      break;
    case QNN_DATATYPE_UFIXED_POINT_16:
      out << "QNN_DATATYPE_UFIXED_POINT_16";
      break;
    case QNN_DATATYPE_UFIXED_POINT_32:
      out << "QNN_DATATYPE_UFIXED_POINT_32";
      break;
    case QNN_DATATYPE_BOOL_8:
      out << "QNN_DATATYPE_BOOL_8";
      break;
    case QNN_DATATYPE_SFIXED_POINT_4:
      out << "QNN_DATATYPE_SFIXED_POINT_4";
      break;
    case QNN_DATATYPE_UFIXED_POINT_4:
      out << "QNN_DATATYPE_UFIXED_POINT_4";
      break;
    default:
      ORT_THROW("Unknown Qnn Data type");
  }
  return out;
}

std::ostream& operator<<(std::ostream& out, const Qnn_Definition_t& definition) {
  switch (definition) {
    case QNN_DEFINITION_IMPL_GENERATED:
      out << "QNN_DEFINITION_IMPL_GENERATED";
      break;
    case QNN_DEFINITION_DEFINED:
      out << "QNN_DEFINITION_DEFINED";
      break;
    case QNN_DEFINITION_UNDEFINED:
      out << "QNN_DEFINITION_UNDEFINED";
      break;
    default:
      out << "Undefined";
  }
  return out;
}

std::ostream& operator<<(std::ostream& out, const Qnn_QuantizationEncoding_t& encoding) {
  switch (encoding) {
    case QNN_QUANTIZATION_ENCODING_SCALE_OFFSET:
      out << "QNN_QUANTIZATION_ENCODING_SCALE_OFFSET";
      break;
    case QNN_QUANTIZATION_ENCODING_AXIS_SCALE_OFFSET:
      out << "QNN_QUANTIZATION_ENCODING_AXIS_SCALE_OFFSET";
      break;
    case QNN_QUANTIZATION_ENCODING_BW_SCALE_OFFSET:
      out << "QNN_QUANTIZATION_ENCODING_BW_SCALE_OFFSET";
      break;
    case QNN_QUANTIZATION_ENCODING_BW_AXIS_SCALE_OFFSET:
      out << "QNN_QUANTIZATION_ENCODING_BW_AXIS_SCALE_OFFSET";
      break;
    case QNN_QUANTIZATION_ENCODING_UNDEFINED:
      out << "QNN_QUANTIZATION_ENCODING_UNDEFINED";
      break;
    default:
      out << "Uknown quantization encoding";
  }
  return out;
}

std::ostream& operator<<(std::ostream& out, const Qnn_QuantizeParams_t& quantize_params) {
  out << " encodingDefinition=" << quantize_params.encodingDefinition;
  out << " quantizationEncoding=" << quantize_params.quantizationEncoding;
  if (quantize_params.encodingDefinition == QNN_DEFINITION_IMPL_GENERATED ||
      quantize_params.encodingDefinition == QNN_DEFINITION_DEFINED) {
    if (quantize_params.quantizationEncoding == QNN_QUANTIZATION_ENCODING_SCALE_OFFSET) {
      out << " scale=" << quantize_params.scaleOffsetEncoding.scale;
      out << " offset=" << quantize_params.scaleOffsetEncoding.offset;
    } else if (quantize_params.quantizationEncoding == QNN_QUANTIZATION_ENCODING_BW_SCALE_OFFSET) {
      out << " bitwidth=" << quantize_params.bwScaleOffsetEncoding.bitwidth;
      out << " scale=" << quantize_params.bwScaleOffsetEncoding.scale;
      out << " offset=" << quantize_params.bwScaleOffsetEncoding.offset;
    } else if (quantize_params.quantizationEncoding == QNN_QUANTIZATION_ENCODING_AXIS_SCALE_OFFSET) {
      out << " axis=" << quantize_params.axisScaleOffsetEncoding.axis;
      size_t num_elems = quantize_params.axisScaleOffsetEncoding.numScaleOffsets;
      bool truncate = num_elems > 20;
      num_elems = truncate ? 20 : num_elems;
      out << " scales=(";
      for (size_t i = 0; i < num_elems; i++) {
        out << quantize_params.axisScaleOffsetEncoding.scaleOffset[i].scale << (i == num_elems - 1 ? "" : " ");
      }
      out << ") offsets=(";
      for (size_t i = 0; i < num_elems; i++) {
        out << quantize_params.axisScaleOffsetEncoding.scaleOffset[i].offset << (i == num_elems - 1 ? "" : " ");
      }
      out << (truncate ? "...)" : ")");
    } else if (quantize_params.quantizationEncoding == QNN_QUANTIZATION_ENCODING_BW_AXIS_SCALE_OFFSET) {
      out << " axis=" << quantize_params.bwAxisScaleOffsetEncoding.axis;
      out << " bw=" << quantize_params.bwAxisScaleOffsetEncoding.bitwidth;
      size_t num_elems = quantize_params.bwAxisScaleOffsetEncoding.numElements;
      bool truncate = num_elems > 20;
      num_elems = truncate ? 20 : num_elems;
      out << " scales=(";
      for (size_t i = 0; i < num_elems; i++) {
        out << quantize_params.bwAxisScaleOffsetEncoding.scales[i] << (i == num_elems - 1 ? "" : " ");
      }
      out << ") offsets=(";
      for (size_t i = 0; i < num_elems; i++) {
        out << quantize_params.bwAxisScaleOffsetEncoding.offsets[i] << (i == num_elems - 1 ? "" : " ");
      }
      out << (truncate ? "...)" : ")");
    } else {
      out << " encoding not supported.";
    }
  }
  return out;
}

std::ostream& operator<<(std::ostream& out, const Qnn_TensorType_t& tensor_type) {
  switch (tensor_type) {
    case QNN_TENSOR_TYPE_APP_WRITE:
      out << "QNN_TENSOR_TYPE_APP_WRITE";
      break;
    case QNN_TENSOR_TYPE_APP_READ:
      out << "QNN_TENSOR_TYPE_APP_READ";
      break;
    case QNN_TENSOR_TYPE_APP_READWRITE:
      out << "QNN_TENSOR_TYPE_APP_READWRITE";
      break;
    case QNN_TENSOR_TYPE_NATIVE:
      out << "QNN_TENSOR_TYPE_NATIVE";
      break;
    case QNN_TENSOR_TYPE_STATIC:
      out << "QNN_TENSOR_TYPE_STATIC";
      break;
    case QNN_TENSOR_TYPE_NULL:
      out << "QNN_TENSOR_TYPE_NULL";
      break;
    default:
      out << "Unsupported type";
  }
  return out;
}

std::ostream& operator<<(std::ostream& out, const Qnn_TensorMemType_t& mem_type) {
  switch (mem_type) {
    case QNN_TENSORMEMTYPE_RAW:
      out << "QNN_TENSORMEMTYPE_RAW";
      break;
    case QNN_TENSORMEMTYPE_MEMHANDLE:
      out << "QNN_TENSORMEMTYPE_MEMHANDLE";
      break;
    default:
      out << "Unsupported mem type";
  }
  return out;
}
template <typename T>
std::ostream& operator<<(std::ostream& out, const Qnn_ClientBuffer_t& client_bufer) {
  T* data = reinterpret_cast<T*>(client_bufer.data);
  out << " dataSize=" << client_bufer.dataSize;
  uint32_t count = client_bufer.dataSize / sizeof(T);
  const bool truncate = count > 100;

  count = truncate ? 100 : count;  // limit to 100 data
  out << " clientBuf=(";
  for (uint32_t i = 0; i < count; i++) {
    if constexpr (sizeof(T) == 1) {
      out << static_cast<int32_t>(data[i]) << " ";
    } else {
      out << data[i] << " ";
    }
  }
  out << (truncate ? "..." : "") << ")";
  return out;
}

std::ostream& operator<<(std::ostream& out, const Qnn_Tensor_t& tensor) {
  out << " name=" << GetQnnTensorName(tensor);
  out << " id=" << GetQnnTensorID(tensor);
  out << " version=" << tensor.version;
  out << " type=" << GetQnnTensorType(tensor);
  out << " dataFormat=" << GetQnnTensorDataFormat(tensor);
  out << " dataType=" << GetQnnTensorDataType(tensor);
  out << " rank=" << GetQnnTensorRank(tensor);
  out << " dimensions=(";
  for (uint32_t i = 0; i < GetQnnTensorRank(tensor); i++) {
    out << GetQnnTensorDims(tensor)[i] << " ";
  }
  out << ")";
  out << " memType=" << GetQnnTensorMemType(tensor);
// TODO: the code below has compilation errors with the latest ABSL
#if 0
  if (GetQnnTensorMemType(tensor) == QNN_TENSORMEMTYPE_RAW) {
    if (GetQnnTensorDataType(tensor) == QNN_DATATYPE_FLOAT_32) {
      operator<< <float>(out, GetQnnTensorClientBuf(tensor));
    } else if (GetQnnTensorDataType(tensor) == QNN_DATATYPE_UINT_32 ||
               GetQnnTensorDataType(tensor) == QNN_DATATYPE_UFIXED_POINT_32) {
      operator<< <uint32_t>(out, GetQnnTensorClientBuf(tensor));
    } else if (GetQnnTensorDataType(tensor) == QNN_DATATYPE_INT_32 ||
               GetQnnTensorDataType(tensor) == QNN_DATATYPE_SFIXED_POINT_32) {
      operator<< <int32_t>(out, GetQnnTensorClientBuf(tensor));
    } else if (GetQnnTensorDataType(tensor) == QNN_DATATYPE_UINT_16 ||
               GetQnnTensorDataType(tensor) == QNN_DATATYPE_UFIXED_POINT_16) {
      operator<< <uint16_t>(out, GetQnnTensorClientBuf(tensor));
    } else if (GetQnnTensorDataType(tensor) == QNN_DATATYPE_INT_16 ||
               GetQnnTensorDataType(tensor) == QNN_DATATYPE_SFIXED_POINT_16) {
      operator<< <int16_t>(out, GetQnnTensorClientBuf(tensor));
    } else if (GetQnnTensorDataType(tensor) == QNN_DATATYPE_UINT_8 ||
               GetQnnTensorDataType(tensor) == QNN_DATATYPE_UFIXED_POINT_8) {
      operator<< <uint8_t>(out, GetQnnTensorClientBuf(tensor));
    } else {
      operator<< <int8_t>(out, GetQnnTensorClientBuf(tensor));
    }
  }
#endif
  out << " quantizeParams:" << GetQnnTensorQParams(tensor);
  return out;
}

std::ostream& operator<<(std::ostream& out, const Qnn_ParamType_t& param_type) {
  switch (param_type) {
    case QNN_PARAMTYPE_SCALAR:
      out << "QNN_PARAMTYPE_SCALAR";
      break;
    case QNN_PARAMTYPE_TENSOR:
      out << "QNN_PARAMTYPE_TENSOR";
      break;
    default:
      out << "Unknown type";
  }
  return out;
}

std::ostream& operator<<(std::ostream& out, const Qnn_Param_t& qnn_param) {
  out << " type=" << qnn_param.paramType;
  out << " name=" << qnn_param.name;
  if (qnn_param.paramType == QNN_PARAMTYPE_TENSOR) {
    out << qnn_param.tensorParam;
  } else {
    out << " value=" << qnn_param.scalarParam;
  }
  return out;
}

std::ostream& operator<<(std::ostream& out, const QnnOpConfigWrapper& op_conf_wrapper) {
  out << "Qnn_OpConfig node name: " << op_conf_wrapper.GetOpName()
      << " package_name: " << op_conf_wrapper.GetPackageName()
      << " QNN_op_type: " << op_conf_wrapper.GetTypeName()
      << " num_of_inputs: " << op_conf_wrapper.GetInputsNum()
      << " num_of_outputs: " << op_conf_wrapper.GetOutputsNum()
      << " num_of_params: " << op_conf_wrapper.GetParamsNum();

  out << std::endl
      << " node_inputs:" << std::endl;
  for (uint32_t i = 0; i < op_conf_wrapper.GetInputsNum(); i++) {
    out << op_conf_wrapper.GetInputTensors()[i] << std::endl;
  }
  out << " node_outputs:" << std::endl;
  for (uint32_t i = 0; i < op_conf_wrapper.GetOutputsNum(); i++) {
    out << op_conf_wrapper.GetOutputTensors()[i] << std::endl;
  }
  out << " node_params:" << std::endl;
  for (uint32_t i = 0; i < op_conf_wrapper.GetParamsNum(); i++) {
    out << op_conf_wrapper.GetParams()[i] << std::endl;
  }
  return out;
}

Status GetQnnDataType(const bool is_quantized_tensor, const ONNX_NAMESPACE::TypeProto* type_proto,
                      Qnn_DataType_t& tensor_data_type) {
  if (!type_proto || !type_proto->tensor_type().has_elem_type()) {
    return ORT_MAKE_STATUS(ONNXRUNTIME, INVALID_ARGUMENT, "The tensor doesn't have elem_type.");
  }

  int32_t onnx_data_type = type_proto->tensor_type().elem_type();
  ORT_RETURN_IF_NOT(OnnxDataTypeToQnnDataType(onnx_data_type, tensor_data_type, is_quantized_tensor),
                    "Failed to map Onnx data type to Qnn data type!");

  return Status::OK();
}

const std::string& GetNodeName(const NodeUnit& node_unit) {
  const std::string& node_name = node_unit.Name();
  if (node_name.empty()) {
    return node_unit.Outputs()[0].node_arg.Name();
  }

  return node_name;
}

bool OnnxDataTypeToQnnDataType(const int32_t onnx_data_type, Qnn_DataType_t& qnn_data_type, bool is_quantized) {
  const std::unordered_map<int32_t, Qnn_DataType_t> onnx_to_qnn_data_type = {
      {ONNX_NAMESPACE::TensorProto_DataType_INT8, QNN_DATATYPE_INT_8},
      {ONNX_NAMESPACE::TensorProto_DataType_INT16, QNN_DATATYPE_INT_16},
      {ONNX_NAMESPACE::TensorProto_DataType_INT32, QNN_DATATYPE_INT_32},
      {ONNX_NAMESPACE::TensorProto_DataType_INT64, QNN_DATATYPE_INT_64},
      {ONNX_NAMESPACE::TensorProto_DataType_UINT8, QNN_DATATYPE_UINT_8},
      {ONNX_NAMESPACE::TensorProto_DataType_UINT16, QNN_DATATYPE_UINT_16},
      {ONNX_NAMESPACE::TensorProto_DataType_UINT32, QNN_DATATYPE_UINT_32},
      {ONNX_NAMESPACE::TensorProto_DataType_UINT64, QNN_DATATYPE_UINT_64},
      {ONNX_NAMESPACE::TensorProto_DataType_FLOAT16, QNN_DATATYPE_FLOAT_16},
      {ONNX_NAMESPACE::TensorProto_DataType_FLOAT, QNN_DATATYPE_FLOAT_32},
      {ONNX_NAMESPACE::TensorProto_DataType_BOOL, QNN_DATATYPE_BOOL_8},
  };

  const std::unordered_map<int32_t, Qnn_DataType_t> onnx_to_qnn_data_type_quantized = {
      {ONNX_NAMESPACE::TensorProto_DataType_INT4, QNN_DATATYPE_SFIXED_POINT_8},
      {ONNX_NAMESPACE::TensorProto_DataType_INT8, QNN_DATATYPE_SFIXED_POINT_8},
      {ONNX_NAMESPACE::TensorProto_DataType_INT16, QNN_DATATYPE_SFIXED_POINT_16},
      {ONNX_NAMESPACE::TensorProto_DataType_INT32, QNN_DATATYPE_SFIXED_POINT_32},
      {ONNX_NAMESPACE::TensorProto_DataType_INT64, QNN_DATATYPE_INT_64},
      {ONNX_NAMESPACE::TensorProto_DataType_UINT4, QNN_DATATYPE_UFIXED_POINT_8},
      {ONNX_NAMESPACE::TensorProto_DataType_UINT8, QNN_DATATYPE_UFIXED_POINT_8},
      {ONNX_NAMESPACE::TensorProto_DataType_UINT16, QNN_DATATYPE_UFIXED_POINT_16},
      {ONNX_NAMESPACE::TensorProto_DataType_UINT32, QNN_DATATYPE_UFIXED_POINT_32},
      {ONNX_NAMESPACE::TensorProto_DataType_UINT64, QNN_DATATYPE_UINT_64},
      {ONNX_NAMESPACE::TensorProto_DataType_FLOAT16, QNN_DATATYPE_FLOAT_16},
      {ONNX_NAMESPACE::TensorProto_DataType_FLOAT, QNN_DATATYPE_FLOAT_32},
      {ONNX_NAMESPACE::TensorProto_DataType_BOOL, QNN_DATATYPE_BOOL_8},
  };

  const auto do_type_mapping = [](const std::unordered_map<int32_t, Qnn_DataType_t>& mapping_table,
                                  const int32_t onnx_data_type,
                                  Qnn_DataType_t& qnn_data_type) -> bool {
    auto pos = mapping_table.find(onnx_data_type);
    if (pos == mapping_table.end()) {
      return false;
    }
    qnn_data_type = pos->second;
    return true;
  };

  if (is_quantized) {
    return do_type_mapping(onnx_to_qnn_data_type_quantized, onnx_data_type, qnn_data_type);
  } else {
    return do_type_mapping(onnx_to_qnn_data_type, onnx_data_type, qnn_data_type);
  }
}

std::pair<float, float> CheckMinMax(float rmin, float rmax) {
  // Both QNN and ORT require the range to include 0.0f
  rmin = std::min(rmin, 0.0f);
  rmax = std::max(rmax, 0.0f);

  // Ensure a minimum range of 0.0001 (required by QNN)
  rmax = std::max(rmax, rmin + 0.0001f);

  return std::make_pair(rmin, rmax);
}

inline float RoundHalfToEven(float input) {
  if (!std::isfinite(input)) {
    return input;
  }
  // std::remainder returns x - n, where n is the integral value nearest to x. When |x - n| = 0.5, n is chosen to be even
  return input - std::remainderf(input, 1.f);
}

Status GetQuantParams(float rmin,
                      float rmax,
                      const Qnn_DataType_t qnn_data_type,
                      float& scale,
                      int32_t& zero_point,
                      bool symmetric) {
  std::tie(rmin, rmax) = CheckMinMax(rmin, rmax);
  if (symmetric) {
    float abs_max = std::max(abs(rmax), abs(rmin));
    rmax = abs_max;
    rmin = -abs_max;
  }

  double rmin_dbl = static_cast<double>(rmin);
  double rmax_dbl = static_cast<double>(rmax);
  double qmin = 0.0;
  double qmax = 0.0;
  ORT_RETURN_IF_ERROR(GetQminQmax(qnn_data_type, qmin, qmax, symmetric));

  double scale_dbl = (rmax_dbl - rmin_dbl) / (qmax - qmin);
  double initial_zero_point = 0.0;
  if (symmetric) {
    initial_zero_point = std::round(rmin_dbl + rmax_dbl) / 2;
  } else {
    initial_zero_point = qmin - (rmin_dbl / scale_dbl);
  }
  zero_point = static_cast<int32_t>(RoundHalfToEven(static_cast<float>(Saturate(qmax, qmin, initial_zero_point))));
  zero_point = -zero_point;  // Negate to match QNN quantization definition.
  scale = static_cast<float>(scale_dbl);
  return Status::OK();
}

double Dequantize(int32_t offset, float scale, const double quant_value) {
  double offset_d = static_cast<double>(offset);
  double scale_d = static_cast<double>(scale);
  return (quant_value + offset_d) * scale_d;
}

Status Quantize(const double double_value,
                const float scale,
                const int32_t zero_point,
                const Qnn_DataType_t qnn_data_type,
                int& quant_value) {
  int qmin = 0;
  int qmax = 255;
  ORT_RETURN_IF_ERROR(GetQminQmax(qnn_data_type, qmin, qmax));
  quant_value = Saturate(qmax, qmin, static_cast<int>(std::round((double_value / scale) - zero_point)));
  return Status::OK();
}

<<<<<<< HEAD
// NCHW shape to channel last
Status NchwShapeToNhwc(const std::vector<uint32_t>& nchw_shape, std::vector<uint32_t>& nhwc_shape) {
  ORT_RETURN_IF_NOT(nchw_shape.size() == 4, "shape should have 4 dimension NCHW.");
  nhwc_shape[0] = nchw_shape[0];
  nhwc_shape[1] = nchw_shape[2];
  nhwc_shape[2] = nchw_shape[3];
  nhwc_shape[3] = nchw_shape[1];

  return Status::OK();
}

// NCHW shape to HWCN shape, required for Conv weight
Status NchwShapeToHwcn(const std::vector<uint32_t>& nchw_shape, std::vector<uint32_t>& hwcn_shape) {
  if (nchw_shape.size() == 4) {
    hwcn_shape[0] = nchw_shape[2];
    hwcn_shape[1] = nchw_shape[3];
    hwcn_shape[2] = nchw_shape[1];
    hwcn_shape[3] = nchw_shape[0];
  } else if (nchw_shape.size() == 5) {
    hwcn_shape[0] = nchw_shape[2];
    hwcn_shape[1] = nchw_shape[3];
    hwcn_shape[2] = nchw_shape[4];
    hwcn_shape[3] = nchw_shape[1];
    hwcn_shape[4] = nchw_shape[0];
  } else {
    return ORT_MAKE_STATUS(ONNXRUNTIME, FAIL, "Unsupported rank! only support 4 or 5.");
  }

  return Status::OK();
}

// CNHW shape to HWCN shape, required for Conv weight
Status CnhwShapeToHwcn(const std::vector<uint32_t>& cnhw_shape, std::vector<uint32_t>& hwcn_shape) {
  if (cnhw_shape.size() == 4) {
    hwcn_shape[0] = cnhw_shape[2];
    hwcn_shape[1] = cnhw_shape[3];
    hwcn_shape[2] = cnhw_shape[0];
    hwcn_shape[3] = cnhw_shape[1];
  } else if (cnhw_shape.size() == 5) {
    hwcn_shape[0] = cnhw_shape[2];
    hwcn_shape[1] = cnhw_shape[3];
    hwcn_shape[2] = cnhw_shape[4];
    hwcn_shape[3] = cnhw_shape[0];
    hwcn_shape[4] = cnhw_shape[1];
  } else {
    return ORT_MAKE_STATUS(ONNXRUNTIME, FAIL, "Unsupported rank! only support 4 or 5.");
  }

  return Status::OK();
}

namespace {
Status TransposeInitializer(const QnnModelWrapper& qnn_model_wrapper, const onnx::TensorProto& initializer,
                            const std::vector<size_t>& perm, std::vector<uint8_t>& transposed_data) {
  const DataTypeImpl* tensor_dtype = DataTypeImpl::TensorTypeFromONNXEnum(initializer.data_type())->GetElementType();
  const auto tensor_shape_dims = onnxruntime::utils::GetTensorShapeFromTensorProto(initializer);
  TensorShape tensor_shape{tensor_shape_dims};
  AllocatorPtr cpu_allocator = std::make_shared<CPUAllocator>();
  Tensor in_tensor = Tensor(tensor_dtype, tensor_shape, cpu_allocator);

  auto rank = perm.size();
  std::vector<int64_t> new_tensor_shape_dims;
  std::vector<size_t> permutations;
  new_tensor_shape_dims.reserve(rank);
  permutations.reserve(rank);
  for (int64_t p : perm) {
    permutations.push_back(p);
    new_tensor_shape_dims.push_back(tensor_shape_dims[p]);
  }

  TensorShape new_tensor_shape(new_tensor_shape_dims);
  Tensor out_tensor = Tensor(tensor_dtype, new_tensor_shape, cpu_allocator);
  ORT_RETURN_IF_ERROR(onnxruntime::utils::TensorProtoToTensor(
      Env::Default(), qnn_model_wrapper.GetGraphViewer().ModelPath(), initializer, in_tensor));
  ORT_RETURN_IF_ERROR(Transpose::DoTranspose(permutations, in_tensor, out_tensor));
  onnx::TensorProto new_tensor_proto = onnxruntime::utils::TensorToTensorProto(out_tensor, "test");
  ORT_RETURN_IF_ERROR(qnn_model_wrapper.UnpackInitializerData(new_tensor_proto, transposed_data));

  return Status::OK();
}
}  // namespace

Status TransposeFromNchwToHwcn(const QnnModelWrapper& qnn_model_wrapper, const onnx::TensorProto& initializer,
                               std::vector<uint8_t>& transposed_data, bool is_3d) {
  auto& perm = is_3d ? nchw2hwcn_perm_3d : nchw2hwcn_perm;
  return TransposeInitializer(qnn_model_wrapper, initializer, perm, transposed_data);
}

Status TransposeFromCnhwToHwcn(const QnnModelWrapper& qnn_model_wrapper, const onnx::TensorProto& initializer,
                               std::vector<uint8_t>& transposed_data, bool is_3d) {
  auto& perm = is_3d ? cnhw2hwcn_perm_3d : cnhw2hwcn_perm;
  return TransposeInitializer(qnn_model_wrapper, initializer, perm, transposed_data);
}

Status TwoDimensionTranspose(const QnnModelWrapper& qnn_model_wrapper, std::vector<uint32_t>& data_shape,
                             const onnx::TensorProto& initializer, std::vector<uint8_t>& transposed_data) {
  auto tmp = data_shape[0];
  data_shape[0] = data_shape[1];
  data_shape[1] = tmp;
  std::vector<size_t> two_dim_trans_perm{1, 0};
  return TransposeInitializer(qnn_model_wrapper, initializer, two_dim_trans_perm, transposed_data);
=======
size_t ShapeSizeCalc(gsl::span<const uint32_t> shape, size_t start, size_t end) {
  size_t size = 1;
  for (size_t i = start; i < end; i++) {
    size *= shape[i];
  }
  return size;
}

Status GetDataQuantParams(gsl::span<const float> data, gsl::span<const uint32_t> shape,
                          /*out*/ gsl::span<float> scales, /*out*/ gsl::span<int32_t> offsets,
                          Qnn_DataType_t data_type, bool symmetric, std::optional<int64_t> axis) {
  const size_t num_dims = shape.size();
  const size_t num_elems = ShapeSizeCalc(shape, 0, num_dims);
  ORT_RETURN_IF_NOT(num_elems == data.size(), "Shape mismatch with data to quantize");

  size_t block_count = 1;
  size_t broadcast_dim = 1;
  size_t block_size = num_elems;

  if (axis.has_value()) {
    size_t axis_no_neg = *axis < 0 ? static_cast<size_t>(*axis) + num_dims : static_cast<size_t>(*axis);
    block_count = ShapeSizeCalc(shape, 0, axis_no_neg);
    broadcast_dim = shape[axis_no_neg];
    block_size = ShapeSizeCalc(shape, axis_no_neg + 1, num_dims);
  }

  ORT_RETURN_IF_NOT(scales.size() == broadcast_dim, "Unexpected size of scales output buffer");
  ORT_RETURN_IF_NOT(offsets.size() == broadcast_dim, "Unexpected size of offsets output buffer");

  size_t i = 0;
  for (size_t n = 0; n < block_count; n++) {
    for (size_t bd = 0; bd < broadcast_dim; bd++) {
      float rmin = std::numeric_limits<float>::max();
      float rmax = std::numeric_limits<float>::lowest();
      for (size_t j = 0; j < block_size; j++) {
        rmin = std::min(rmin, data[i]);
        rmax = std::max(rmax, data[i]);
        i++;
      }

      scales[bd] = 1.0f;
      offsets[bd] = 0;
      ORT_RETURN_IF_ERROR(GetQuantParams(rmin, rmax, data_type, scales[bd], offsets[bd], symmetric));
    }
  }

  assert(i == data.size());
  return Status::OK();
}

Status QuantizeData(gsl::span<const float> data, gsl::span<const uint32_t> shape,
                    gsl::span<const float> scales, gsl::span<const int32_t> offsets,
                    /*out*/ gsl::span<uint8_t> quant_bytes, Qnn_DataType_t data_type,
                    std::optional<int64_t> axis) {
  const size_t num_dims = shape.size();
  const size_t num_elems = ShapeSizeCalc(shape, 0, num_dims);
  ORT_RETURN_IF_NOT(num_elems == data.size(), "Shape mismatch with data to quantize");
  size_t expected_num_quant_bytes = GetElementSizeByType(data_type) * data.size();
  ORT_RETURN_IF_NOT(quant_bytes.size() == expected_num_quant_bytes,
                    "Cannot quantize data because output buffer is not the correct size");

  size_t block_count = 1;
  size_t broadcast_dim = 1;
  size_t block_size = num_elems;

  if (axis.has_value()) {
    size_t axis_no_neg = *axis < 0 ? static_cast<size_t>(*axis) + num_dims : static_cast<size_t>(*axis);
    block_count = ShapeSizeCalc(shape, 0, axis_no_neg);
    broadcast_dim = shape[axis_no_neg];
    block_size = ShapeSizeCalc(shape, axis_no_neg + 1, num_dims);
  }

  ORT_RETURN_IF_NOT(scales.size() == broadcast_dim, "Unexpected size of scales output buffer");
  ORT_RETURN_IF_NOT(offsets.size() == broadcast_dim, "Unexpected size of offsets output buffer");

  size_t i = 0;
  for (size_t n = 0; n < block_count; n++) {
    for (size_t bd = 0; bd < broadcast_dim; bd++) {
      switch (data_type) {
        case QNN_DATATYPE_SFIXED_POINT_8: {
          auto input_span = gsl::make_span<const float>(&data[i], block_size);
          auto output_span = gsl::make_span<uint8_t>(&quant_bytes[i * sizeof(int8_t)], sizeof(int8_t) * block_size);
          ORT_RETURN_IF_ERROR(QuantizeData<int8_t>(input_span, scales[bd], offsets[bd], output_span));
          break;
        }
        case QNN_DATATYPE_UFIXED_POINT_8: {
          auto input_span = gsl::make_span<const float>(&data[i], block_size);
          auto output_span = gsl::make_span<uint8_t>(&quant_bytes[i * sizeof(uint8_t)], sizeof(uint8_t) * block_size);
          ORT_RETURN_IF_ERROR(QuantizeData<uint8_t>(input_span, scales[bd], offsets[bd], output_span));
          break;
        }
        case QNN_DATATYPE_SFIXED_POINT_16: {
          auto input_span = gsl::make_span<const float>(&data[i], block_size);
          auto output_span = gsl::make_span<uint8_t>(&quant_bytes[i * sizeof(int16_t)], sizeof(int16_t) * block_size);
          ORT_RETURN_IF_ERROR(QuantizeData<int16_t>(input_span, scales[bd], offsets[bd], output_span));
          break;
        }
        case QNN_DATATYPE_UFIXED_POINT_16: {
          auto input_span = gsl::make_span<const float>(&data[i], block_size);
          auto output_span = gsl::make_span<uint8_t>(&quant_bytes[i * sizeof(uint16_t)], sizeof(uint16_t) * block_size);
          ORT_RETURN_IF_ERROR(QuantizeData<uint16_t>(input_span, scales[bd], offsets[bd], output_span));
          break;
        }
        case QNN_DATATYPE_SFIXED_POINT_32: {
          auto input_span = gsl::make_span<const float>(&data[i], block_size);
          auto output_span = gsl::make_span<uint8_t>(&quant_bytes[i * sizeof(int32_t)], sizeof(int32_t) * block_size);
          ORT_RETURN_IF_ERROR(QuantizeData<int32_t>(input_span, scales[bd], offsets[bd], output_span));
          break;
        }
        default:
          return ORT_MAKE_STATUS(ONNXRUNTIME, INVALID_ARGUMENT, "Unsupported quantization data type for QuantizeData");
      }
      i += block_size;
    }
  }
  assert(i == data.size());

  return Status::OK();
>>>>>>> 82840f63
}

std::string_view GetQnnErrorMessage(const QNN_INTERFACE_VER_TYPE& qnn_interface, Qnn_ErrorHandle_t qnn_error_handle) {
  // From QNN SDK: The memory is statically owned and should not be freed by the caller.
  const char* error_msg = nullptr;
  if (qnn_interface.errorGetMessage(qnn_error_handle, &error_msg) == QNN_SUCCESS) {
    return error_msg;
  }
  return "Unknown error.";
}

std::string GetVerboseQnnErrorMessage(const QNN_INTERFACE_VER_TYPE& qnn_interface,
                                      Qnn_ErrorHandle_t qnn_error_handle) {
  const char* error_msg = nullptr;
  if (qnn_interface.errorGetVerboseMessage(qnn_error_handle, &error_msg) == QNN_SUCCESS) {
    auto free_error_msg = gsl::finally([&qnn_interface, error_msg] {
      qnn_interface.errorFreeVerboseMessage(error_msg);
    });
    return error_msg;
  }
  return "Unknown error.";
}

}  // namespace utils
}  // namespace qnn
}  // namespace onnxruntime<|MERGE_RESOLUTION|>--- conflicted
+++ resolved
@@ -11,16 +11,9 @@
 #include <string>
 #include <vector>
 
-<<<<<<< HEAD
-#include "core/common/common.h"
-#include "core/common/safeint.h"
-#include "core/framework/data_types.h"
-#include "core/framework/tensorprotoutils.h"
-#include "core/providers/cpu/tensor/transpose.h"
-=======
 #include "core/providers/qnn/ort_api.h"
->>>>>>> 82840f63
 #include "core/providers/qnn/builder/qnn_def.h"
+#include "core/providers/qnn/builder/qnn_model_wrapper.h"
 
 namespace onnxruntime {
 namespace qnn {
@@ -618,109 +611,6 @@
   return Status::OK();
 }
 
-<<<<<<< HEAD
-// NCHW shape to channel last
-Status NchwShapeToNhwc(const std::vector<uint32_t>& nchw_shape, std::vector<uint32_t>& nhwc_shape) {
-  ORT_RETURN_IF_NOT(nchw_shape.size() == 4, "shape should have 4 dimension NCHW.");
-  nhwc_shape[0] = nchw_shape[0];
-  nhwc_shape[1] = nchw_shape[2];
-  nhwc_shape[2] = nchw_shape[3];
-  nhwc_shape[3] = nchw_shape[1];
-
-  return Status::OK();
-}
-
-// NCHW shape to HWCN shape, required for Conv weight
-Status NchwShapeToHwcn(const std::vector<uint32_t>& nchw_shape, std::vector<uint32_t>& hwcn_shape) {
-  if (nchw_shape.size() == 4) {
-    hwcn_shape[0] = nchw_shape[2];
-    hwcn_shape[1] = nchw_shape[3];
-    hwcn_shape[2] = nchw_shape[1];
-    hwcn_shape[3] = nchw_shape[0];
-  } else if (nchw_shape.size() == 5) {
-    hwcn_shape[0] = nchw_shape[2];
-    hwcn_shape[1] = nchw_shape[3];
-    hwcn_shape[2] = nchw_shape[4];
-    hwcn_shape[3] = nchw_shape[1];
-    hwcn_shape[4] = nchw_shape[0];
-  } else {
-    return ORT_MAKE_STATUS(ONNXRUNTIME, FAIL, "Unsupported rank! only support 4 or 5.");
-  }
-
-  return Status::OK();
-}
-
-// CNHW shape to HWCN shape, required for Conv weight
-Status CnhwShapeToHwcn(const std::vector<uint32_t>& cnhw_shape, std::vector<uint32_t>& hwcn_shape) {
-  if (cnhw_shape.size() == 4) {
-    hwcn_shape[0] = cnhw_shape[2];
-    hwcn_shape[1] = cnhw_shape[3];
-    hwcn_shape[2] = cnhw_shape[0];
-    hwcn_shape[3] = cnhw_shape[1];
-  } else if (cnhw_shape.size() == 5) {
-    hwcn_shape[0] = cnhw_shape[2];
-    hwcn_shape[1] = cnhw_shape[3];
-    hwcn_shape[2] = cnhw_shape[4];
-    hwcn_shape[3] = cnhw_shape[0];
-    hwcn_shape[4] = cnhw_shape[1];
-  } else {
-    return ORT_MAKE_STATUS(ONNXRUNTIME, FAIL, "Unsupported rank! only support 4 or 5.");
-  }
-
-  return Status::OK();
-}
-
-namespace {
-Status TransposeInitializer(const QnnModelWrapper& qnn_model_wrapper, const onnx::TensorProto& initializer,
-                            const std::vector<size_t>& perm, std::vector<uint8_t>& transposed_data) {
-  const DataTypeImpl* tensor_dtype = DataTypeImpl::TensorTypeFromONNXEnum(initializer.data_type())->GetElementType();
-  const auto tensor_shape_dims = onnxruntime::utils::GetTensorShapeFromTensorProto(initializer);
-  TensorShape tensor_shape{tensor_shape_dims};
-  AllocatorPtr cpu_allocator = std::make_shared<CPUAllocator>();
-  Tensor in_tensor = Tensor(tensor_dtype, tensor_shape, cpu_allocator);
-
-  auto rank = perm.size();
-  std::vector<int64_t> new_tensor_shape_dims;
-  std::vector<size_t> permutations;
-  new_tensor_shape_dims.reserve(rank);
-  permutations.reserve(rank);
-  for (int64_t p : perm) {
-    permutations.push_back(p);
-    new_tensor_shape_dims.push_back(tensor_shape_dims[p]);
-  }
-
-  TensorShape new_tensor_shape(new_tensor_shape_dims);
-  Tensor out_tensor = Tensor(tensor_dtype, new_tensor_shape, cpu_allocator);
-  ORT_RETURN_IF_ERROR(onnxruntime::utils::TensorProtoToTensor(
-      Env::Default(), qnn_model_wrapper.GetGraphViewer().ModelPath(), initializer, in_tensor));
-  ORT_RETURN_IF_ERROR(Transpose::DoTranspose(permutations, in_tensor, out_tensor));
-  onnx::TensorProto new_tensor_proto = onnxruntime::utils::TensorToTensorProto(out_tensor, "test");
-  ORT_RETURN_IF_ERROR(qnn_model_wrapper.UnpackInitializerData(new_tensor_proto, transposed_data));
-
-  return Status::OK();
-}
-}  // namespace
-
-Status TransposeFromNchwToHwcn(const QnnModelWrapper& qnn_model_wrapper, const onnx::TensorProto& initializer,
-                               std::vector<uint8_t>& transposed_data, bool is_3d) {
-  auto& perm = is_3d ? nchw2hwcn_perm_3d : nchw2hwcn_perm;
-  return TransposeInitializer(qnn_model_wrapper, initializer, perm, transposed_data);
-}
-
-Status TransposeFromCnhwToHwcn(const QnnModelWrapper& qnn_model_wrapper, const onnx::TensorProto& initializer,
-                               std::vector<uint8_t>& transposed_data, bool is_3d) {
-  auto& perm = is_3d ? cnhw2hwcn_perm_3d : cnhw2hwcn_perm;
-  return TransposeInitializer(qnn_model_wrapper, initializer, perm, transposed_data);
-}
-
-Status TwoDimensionTranspose(const QnnModelWrapper& qnn_model_wrapper, std::vector<uint32_t>& data_shape,
-                             const onnx::TensorProto& initializer, std::vector<uint8_t>& transposed_data) {
-  auto tmp = data_shape[0];
-  data_shape[0] = data_shape[1];
-  data_shape[1] = tmp;
-  std::vector<size_t> two_dim_trans_perm{1, 0};
-  return TransposeInitializer(qnn_model_wrapper, initializer, two_dim_trans_perm, transposed_data);
-=======
 size_t ShapeSizeCalc(gsl::span<const uint32_t> shape, size_t start, size_t end) {
   size_t size = 1;
   for (size_t i = start; i < end; i++) {
@@ -839,7 +729,6 @@
   assert(i == data.size());
 
   return Status::OK();
->>>>>>> 82840f63
 }
 
 std::string_view GetQnnErrorMessage(const QNN_INTERFACE_VER_TYPE& qnn_interface, Qnn_ErrorHandle_t qnn_error_handle) {
@@ -863,6 +752,201 @@
   return "Unknown error.";
 }
 
+TensorShape GetTensorProtoShape(const ONNX_NAMESPACE::TensorShapeProto& tensor_shape_proto) {
+  const auto& onnx_dims = tensor_shape_proto.dim();
+  std::vector<int64_t> tensor_shape_vec(static_cast<size_t>(onnx_dims.size()));
+
+  for (int i = 0; i < onnx_dims.size(); i++) {
+    const auto& onnx_dim = tensor_shape_proto.dim(i);
+    tensor_shape_vec[i] = onnx_dim.has_dim_value() ? onnx_dim.dim_value() : -1;  // -1 is for symbolic dim in ORT
+  }
+
+  return TensorShape(std::move(tensor_shape_vec));
+}
+
+static Status GetTransposeStrides(const TensorShape& input_shape,
+                                  gsl::span<const size_t> perm,
+                                  gsl::span<size_t> input_strides,
+                                  gsl::span<size_t> output_strides) {
+  const size_t rank = input_shape.NumDimensions();
+  ORT_RETURN_IF_NOT(perm.size() == rank, "Expected perm size of ", rank);
+  ORT_RETURN_IF_NOT(input_strides.size() == rank, "Expected input_strides size of ", rank);
+  ORT_RETURN_IF_NOT(output_strides.size() == rank, "Expected output_strides size of ", rank);
+  std::vector<int64_t> output_shape_dims(rank);
+  ORT_RETURN_IF_ERROR((qnn::utils::PermuteShape<int64_t, size_t>(input_shape.GetDims(), perm, output_shape_dims)));
+  const TensorShape output_shape = TensorShape::FromExistingBuffer(output_shape_dims);
+
+  for (size_t i = 0; i < rank; ++i) {
+    int64_t stride = (i < rank - 1) ? input_shape.SizeFromDimension(i + 1) : 1;
+    ORT_RETURN_IF_NOT(stride > 0, "Expected positive shape dims when computing strides.");
+    input_strides[i] = static_cast<size_t>(stride);
+  }
+
+  for (size_t i = 0; i < rank; ++i) {
+    int64_t stride = (i < rank - 1) ? output_shape.SizeFromDimension(i + 1) : 1;
+    ORT_RETURN_IF_NOT(stride > 0, "Expected positive shape dims when computing strides.");
+    output_strides[i] = static_cast<size_t>(stride);
+  }
+
+  return Status::OK();
+}
+
+// Internal function to transpose data of rank 5 with the given permutation.
+// Example: transpose input from either (N,C,H,W,D) or (C,N,H,W,D) to (H,W,D,C,N).
+static Status TransposeDataRank5(const TensorShape& input_shape,
+                                 gsl::span<const size_t> perm,
+                                 size_t elem_byte_size,
+                                 gsl::span<const uint8_t> input_buffer,
+                                 gsl::span<uint8_t> output_buffer) {
+  std::array<size_t, 5> input_strides = {};
+  std::array<size_t, 5> output_strides = {};
+  ORT_RETURN_IF_ERROR(GetTransposeStrides(input_shape, perm, input_strides, output_strides));
+
+  std::vector<size_t> perm_inverse(perm.size());
+  ORT_RETURN_IF_ERROR(qnn::utils::InvertPerm<size_t>(perm, perm_inverse));
+
+  for (int64_t d0 = 0; d0 < input_shape[0]; ++d0) {
+    for (int64_t d1 = 0; d1 < input_shape[1]; ++d1) {
+      for (int64_t d2 = 0; d2 < input_shape[2]; ++d2) {
+        for (int64_t d3 = 0; d3 < input_shape[3]; ++d3) {
+          for (int64_t d4 = 0; d4 < input_shape[4]; ++d4) {
+            const size_t src_elem_index = ((d0 * input_strides[0]) +
+                                           (d1 * input_strides[1]) +
+                                           (d2 * input_strides[2]) +
+                                           (d3 * input_strides[3]) +
+                                           (d4 * input_strides[4]));
+            const size_t dst_elem_index = ((d0 * output_strides[perm_inverse[0]]) +
+                                           (d1 * output_strides[perm_inverse[1]]) +
+                                           (d2 * output_strides[perm_inverse[2]]) +
+                                           (d3 * output_strides[perm_inverse[3]]) +
+                                           (d4 * output_strides[perm_inverse[4]]));
+
+            const size_t src_byte_index = src_elem_index * elem_byte_size;
+            const size_t dst_byte_index = dst_elem_index * elem_byte_size;
+            assert(src_byte_index < input_buffer.size());
+            assert(dst_byte_index < output_buffer.size());
+
+            std::memcpy(&output_buffer[dst_byte_index], &input_buffer[src_byte_index], elem_byte_size);
+          }
+        }
+      }
+    }
+  }
+
+  return Status::OK();
+}
+
+Status TwoDimensionTranspose(const QnnModelWrapper& qnn_model_wrapper,
+                             std::vector<uint32_t>& data_shape,
+                             const onnx::TensorProto& initializer,
+                             std::vector<uint8_t>& transposed_data) {
+  ORT_RETURN_IF_NOT(data_shape.size() == 2, "Expected shape of rank 2");
+
+  std::array<size_t, 2> perm = {1, 0};
+  std::vector<uint32_t> output_shape(data_shape.size());
+  ORT_RETURN_IF_ERROR((qnn::utils::PermuteShape<uint32_t, size_t>(data_shape, perm, output_shape)));
+
+  auto onnx_type = static_cast<ONNX_NAMESPACE::TensorProto_DataType>(initializer.data_type());
+  const size_t elem_byte_size = qnn::utils::GetElementSizeByType(onnx_type);
+  ORT_RETURN_IF_NOT(elem_byte_size != 0, "Can't get element byte size from given ONNX type");
+
+  std::vector<uint8_t> input_buffer;
+  ORT_RETURN_IF_ERROR(qnn_model_wrapper.UnpackInitializerData(initializer, input_buffer));
+  transposed_data.resize(input_buffer.size());
+
+  for (size_t row = 0; row < data_shape[0]; row++) {
+    for (size_t col = 0; col < data_shape[1]; col++) {
+      const size_t src_elem_index = (row * data_shape[1] + col);
+      const size_t dst_elem_index = (col * output_shape[1] + row);
+      const size_t src_byte_index = src_elem_index * elem_byte_size;
+      const size_t dst_byte_index = dst_elem_index * elem_byte_size;
+      assert(src_byte_index < input_buffer.size());
+      assert(dst_byte_index < transposed_data.size());
+
+      std::memcpy(&transposed_data[dst_byte_index], &input_buffer[src_byte_index], elem_byte_size);
+    }
+  }
+
+  data_shape = std::move(output_shape);  // Update parameter with final transposed shape
+  return Status::OK();
+}
+
+Status TransposeFromNchwToHwcn(const QnnModelWrapper& qnn_model_wrapper,
+                               const onnx::TensorProto& initializer,
+                               std::vector<uint8_t>& transposed_data,
+                               bool is_3d) {
+  auto onnx_type = static_cast<ONNX_NAMESPACE::TensorProto_DataType>(initializer.data_type());
+  const size_t elem_byte_size = qnn::utils::GetElementSizeByType(onnx_type);
+  std::vector<int64_t> input_shape = qnn::utils::GetInitializerShape<int64_t>(initializer);
+  std::vector<uint8_t> input_buffer;
+  ORT_RETURN_IF_ERROR(qnn_model_wrapper.UnpackInitializerData(initializer, input_buffer));
+  transposed_data.resize(input_buffer.size());
+  return TransposeFromNchwToHwcn(std::move(input_shape), elem_byte_size, input_buffer, transposed_data, is_3d);
+}
+
+Status TransposeFromNchwToHwcn(std::vector<int64_t>&& original_input_shape_dims,
+                               size_t elem_byte_size,
+                               gsl::span<const uint8_t> input_buffer,
+                               gsl::span<uint8_t> output_buffer,
+                               bool is_3d) {
+  std::vector<int64_t> input_shape_dims = std::move(original_input_shape_dims);
+  const size_t rank = input_shape_dims.size();
+  ORT_RETURN_IF_NOT((is_3d && rank == 5) || (!is_3d && rank == 4), "Only support input of rank 4 or 5 but got rank ",
+                    rank);
+  ORT_RETURN_IF_NOT(output_buffer.size() == input_buffer.size(),
+                    "Expected output buffer's size to equal the input buffer's size: ",
+                    output_buffer.size(), " != ", input_buffer.size());
+  ORT_RETURN_IF_NOT(elem_byte_size != 0, "Invalid element byte size due to potentially unsupported type");
+
+  if (!is_3d) {
+    input_shape_dims.push_back(1);  // Make it 3D by making shape (N,C,H,W,1)
+  }
+
+  return TransposeDataRank5(TensorShape::FromExistingBuffer(input_shape_dims),
+                            nchw2hwcn_perm_3d,
+                            elem_byte_size,
+                            input_buffer,
+                            output_buffer);
+}
+
+Status TransposeFromCnhwToHwcn(const QnnModelWrapper& qnn_model_wrapper,
+                               const onnx::TensorProto& initializer,
+                               std::vector<uint8_t>& transposed_data,
+                               bool is_3d) {
+  auto onnx_type = static_cast<ONNX_NAMESPACE::TensorProto_DataType>(initializer.data_type());
+  const size_t elem_byte_size = qnn::utils::GetElementSizeByType(onnx_type);
+  std::vector<int64_t> input_shape = qnn::utils::GetInitializerShape<int64_t>(initializer);
+  std::vector<uint8_t> input_buffer;
+  ORT_RETURN_IF_ERROR(qnn_model_wrapper.UnpackInitializerData(initializer, input_buffer));
+  transposed_data.resize(input_buffer.size());
+  return TransposeFromCnhwToHwcn(std::move(input_shape), elem_byte_size, input_buffer, transposed_data, is_3d);
+}
+
+Status TransposeFromCnhwToHwcn(std::vector<int64_t>&& original_input_shape_dims,
+                               size_t elem_byte_size,
+                               gsl::span<const uint8_t> input_buffer,
+                               gsl::span<uint8_t> output_buffer,
+                               bool is_3d) {
+  std::vector<int64_t> input_shape_dims = std::move(original_input_shape_dims);
+  const size_t rank = input_shape_dims.size();
+  ORT_RETURN_IF_NOT((is_3d && rank == 5) || (!is_3d && rank == 4), "Only support input of rank 4 or 5 but got rank ",
+                    rank);
+  ORT_RETURN_IF_NOT(output_buffer.size() == input_buffer.size(),
+                    "Expected output buffer's size to equal the input buffer's size: ",
+                    output_buffer.size(), " != ", input_buffer.size());
+  ORT_RETURN_IF_NOT(elem_byte_size != 0, "Invalid element byte size due to potentially unsupported type");
+
+  if (!is_3d) {
+    input_shape_dims.push_back(1);  // Make it 3D by making shape (C,N,H,W,1)
+  }
+
+  return TransposeDataRank5(TensorShape::FromExistingBuffer(input_shape_dims),
+                            cnhw2hwcn_perm_3d,
+                            elem_byte_size,
+                            input_buffer,
+                            output_buffer);
+}
+
 }  // namespace utils
 }  // namespace qnn
 }  // namespace onnxruntime