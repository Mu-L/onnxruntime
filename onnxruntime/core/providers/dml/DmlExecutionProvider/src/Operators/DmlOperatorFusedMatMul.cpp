--- conflicted
+++ resolved
@@ -67,13 +67,8 @@
         gemmDesc.BTensor = &inputDescs[1];
         gemmDesc.CTensor = nullptr;
         gemmDesc.OutputTensor = &outputDescs[0];
-<<<<<<< HEAD
-        gemmDesc.TransA = transA ? DML_MATRIX_TRANSFORM_TRANSPOSE : DML_MATRIX_TRANSFORM_NONE;
-        gemmDesc.TransB = transB ? DML_MATRIX_TRANSFORM_TRANSPOSE : DML_MATRIX_TRANSFORM_NONE;
-=======
         gemmDesc.TransA = (transA && inputShape0.size() != 1 ? DML_MATRIX_TRANSFORM_TRANSPOSE : DML_MATRIX_TRANSFORM_NONE);
         gemmDesc.TransB = (transB && inputShape1.size() != 1 ? DML_MATRIX_TRANSFORM_TRANSPOSE : DML_MATRIX_TRANSFORM_NONE);
->>>>>>> a5e85a95
         gemmDesc.Alpha = alpha;
         gemmDesc.Beta = 0.0f;
         gemmDesc.FusedActivation = fusedActivation ? &fusedActivationDmlDesc : nullptr;
