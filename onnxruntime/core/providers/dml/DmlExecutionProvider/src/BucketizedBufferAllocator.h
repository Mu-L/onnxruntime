// Copyright (c) Microsoft Corporation. All rights reserved.
// Licensed under the MIT License.

#pragma once

#include "core/framework/allocator.h"
#include "ExecutionContext.h"
#include "DmlResourceWrapper.h"
#include "DmlSubAllocator.h"
#include "DmlAllocatorRoundingMode.h"

namespace Dml
{
    // Implements a Lotus allocator for D3D12 heap buffers, using a bucket allocation strategy. The allocator
    // maintains a set of fixed-size buckets, with each bucket containing one or more D3D12 buffers of that fixed size.
    // All requested allocation sizes are rounded up to the nearest bucket size, which ensures minimal fragmentation
    // while providing an upper bound on the amount of memory "wasted" with each allocation.
    class BucketizedBufferAllocator : public DmlSubAllocator
    {
    public:
        ~BucketizedBufferAllocator();

        // Constructs a BucketizedBufferAllocator which allocates D3D12 committed resources with the specified heap properties,
        // resource flags, and initial resource state.
        BucketizedBufferAllocator(
            ID3D12Device* device,
            ExecutionContext* context,
            const D3D12_HEAP_PROPERTIES& heapProps,
            D3D12_HEAP_FLAGS heapFlags,
            D3D12_RESOURCE_FLAGS resourceFlags,
            D3D12_RESOURCE_STATES initialState);

        ComPtr<DmlResourceWrapper> AllocCommittedResource(size_t size);

        // Returns the information associated with an opaque allocation handle returned by IAllocator::Alloc.
        const AllocationInfo* DecodeDataHandle(const void* opaqueHandle);

        void SetDefaultRoundingMode(AllocatorRoundingMode roundingMode);

        AllocationInfo* GetAllocationInfo(void* opaquePointer);
        D3D12BufferRegion CreateBufferRegion(void* opaquePointer, uint64_t sizeInBytes) const;
        uint64_t GetUniqueId(void* opaquePointer);

    public: // onnxruntime::IAllocator
        void* Alloc(size_t size, AllocatorRoundingMode roundingMode);
        void Free(void* p);

    private:
        static const uint32_t MinResourceSizeExponent = 16; // 2^16 = 64KB

        // The pool consists of a number of buckets, and each bucket contains a number of resources of the same size.
        // The resources in each bucket are always sized as a power of two, and each bucket contains resources twice
        // as large as the previous bucket.
        struct Resource
        {
            ComPtr<DmlResourceWrapper> resource;
            uint64_t resourceId;
        };

        struct Bucket
        {
            std::vector<Resource> resources;
        };

        static gsl::index GetBucketIndexFromSize(uint64_t size);
        static uint64_t GetBucketSizeFromIndex(gsl::index index);

        friend class AllocationInfo;
        void FreeResource(AllocationInfo* allocInfo, uint64_t resourceId) final;

        ComPtr<ID3D12Device> m_device;
        D3D12_HEAP_PROPERTIES m_heapProperties;
        D3D12_HEAP_FLAGS m_heapFlags;
        D3D12_RESOURCE_FLAGS m_resourceFlags;
        D3D12_RESOURCE_STATES m_initialState;

        std::vector<Bucket> m_pool;
        size_t m_currentAllocationId = 0;
        uint64_t m_currentResourceId = 0;
<<<<<<< HEAD

        std::shared_ptr<ExecutionContext> m_context;
=======

        // Unless specifically requested, allocation sizes are not rounded to enable pooling
        // until SetDefaultRoundingMode is called.  This should be done at completion of session
        // initialization.
        AllocatorRoundingMode m_defaultRoundingMode = AllocatorRoundingMode::Disabled;

        ComPtr<ExecutionContext> m_context;
        std::unique_ptr<DmlSubAllocator> m_subAllocator;
>>>>>>> 05acfb90

    #ifndef NDEBUG
        // Useful for debugging; keeps track of all allocations that haven't been freed yet
        std::map<size_t, AllocationInfo*> m_outstandingAllocationsById;
    #endif
    };

} // namespace Dml<|MERGE_RESOLUTION|>--- conflicted
+++ resolved
@@ -77,19 +77,15 @@
         std::vector<Bucket> m_pool;
         size_t m_currentAllocationId = 0;
         uint64_t m_currentResourceId = 0;
-<<<<<<< HEAD
 
-        std::shared_ptr<ExecutionContext> m_context;
-=======
+        ComPtr<ExecutionContext> m_context;
 
         // Unless specifically requested, allocation sizes are not rounded to enable pooling
         // until SetDefaultRoundingMode is called.  This should be done at completion of session
         // initialization.
         AllocatorRoundingMode m_defaultRoundingMode = AllocatorRoundingMode::Disabled;
 
-        ComPtr<ExecutionContext> m_context;
         std::unique_ptr<DmlSubAllocator> m_subAllocator;
->>>>>>> 05acfb90
 
     #ifndef NDEBUG
         // Useful for debugging; keeps track of all allocations that haven't been freed yet
