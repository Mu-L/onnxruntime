--- conflicted
+++ resolved
@@ -48,12 +48,8 @@
 
   if (input_data != output_data) {
     // TODO: Run benchmarks to determine if a dedicated kernel doing data copy will be faster than invoking cudaMemcpy ?
-<<<<<<< HEAD
-    CUDA_CALL(cudaMemcpyAsync(output_data, input_data, input_tensor->SizeInBytes(), cudaMemcpyDeviceToDevice, Stream(context)));
-=======
     CUDA_RETURN_IF_ERROR(
-      cudaMemcpyAsync(output_data, input_data, input_tensor->SizeInBytes(), cudaMemcpyDeviceToDevice, Stream()));
->>>>>>> b4f6dad7
+        cudaMemcpyAsync(output_data, input_data, input_tensor->SizeInBytes(), cudaMemcpyDeviceToDevice, Stream(context)));
   }
 
   // Bail out early
