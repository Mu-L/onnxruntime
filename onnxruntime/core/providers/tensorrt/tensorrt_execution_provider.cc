--- conflicted
+++ resolved
@@ -3249,19 +3249,10 @@
           LOGS_DEFAULT(VERBOSE) << "[TensorRT EP] Serialized " + profile_cache_path;
 
           // Serialize engine
-<<<<<<< HEAD
-          std::unique_ptr<nvinfer1::IHostMemory> serializedModel(trt_engine->serialize());
-          size_t engine_size = serializedModel->size();
           if (engine_decryption_enable_) {
             // Encrypt engine. The library is not always deployed with the encrypt function, so check if it is available first.
             if (engine_encryption_ != nullptr) {
-              if (!engine_encryption_(encrypted_engine_cache_path.c_str(), reinterpret_cast<char*>(serializedModel->data()), engine_size)) {
-=======
-          if (trt_state->engine_decryption_enable) {
-            // Encrypt engine. The library is not always deployed with the encrypt function, so check if it is available first.
-            if (trt_state->engine_encryption != nullptr) {
-              if (!trt_state->engine_encryption(encrypted_engine_cache_path.c_str(), reinterpret_cast<char*>(serialized_engine->data()), serialized_engine->size())) {
->>>>>>> ea6186ef
+              if (!engine_encryption_(encrypted_engine_cache_path.c_str(), reinterpret_cast<char*>(serialized_engine->data()), serialized_engine->size())) {
                 return ORT_MAKE_STATUS(ONNXRUNTIME, EP_FAIL,
                                        "TensorRT EP could not call engine encryption function encrypt");
               }
@@ -3404,13 +3395,8 @@
         return ORT_MAKE_STATUS(ONNXRUNTIME, FAIL, "TensorRT EP execution context enqueue failed.");
       }
 
-<<<<<<< HEAD
-      if (sync_stream_after_enqueue_) {
+      if (sync_stream_after_enqueue) {
         cudaStreamSynchronize(stream);
-=======
-      if (sync_stream_after_enqueue || dds_output_set.size() > 0) {
-        CUDA_RETURN_IF_ERROR(cudaStreamSynchronize(stream));
->>>>>>> ea6186ef
       }
 
       // Assign TRT output back to ORT output
