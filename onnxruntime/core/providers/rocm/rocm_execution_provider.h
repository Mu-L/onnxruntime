--- conflicted
+++ resolved
@@ -92,11 +92,8 @@
  private:
   ROCMExecutionProviderInfo info_;
   hipDeviceProp_t device_prop_;
-<<<<<<< HEAD
-=======
   bool external_stream_ = false;
   hipStream_t stream_ = nullptr;
->>>>>>> f649f917
 
   struct DeferredReleaseCPUPtrs {
     bool recorded = false;
