--- conflicted
+++ resolved
@@ -2024,20 +2024,13 @@
     const InlinedHashMap<OrtValueName, OrtMemoryInfo>& outer_scope_node_arg_to_location_map,
     const OrtValueNameIdxMap& ort_value_name_idx_map,
     const ISequentialPlannerContext& context,
-<<<<<<< HEAD
     const ExecutionProviders& execution_providers,
     const IStreamCommandHandleRegistry& stream_handle_registry,
     const std::string& partition_config_file,
     const logging::Logger& logger,
-    std::unique_ptr<SequentialExecutionPlan>& plan) {
-  // allocate/reset here so we know it's clean
-  ORT_ENFORCE(plan, "plan ptr must be filled with instance!");
-  // plan = std::make_unique<SequentialExecutionPlan>(); // jesus ... so we hate polymophism really?
-=======
     std::optional<SequentialExecutionPlan>& plan) {
   // allocate/reset here so we know it's clean
   plan.emplace();
->>>>>>> 173bcdbc
 
   PlannerImpl planner(parent_node, graph_viewer, outer_scope_node_args, providers,
                       kernel_create_info_map, subgraphs_kernel_create_info_maps,
