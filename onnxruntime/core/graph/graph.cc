--- conflicted
+++ resolved
@@ -4095,17 +4095,10 @@
                                      size_t tensor_bytes_size,
                                      int64_t& external_offset,
                                      std::ofstream& external_stream,
-<<<<<<< HEAD
-                                     const std::vector<uint8_t>& raw_data,
-                                     onnx::TensorProto* output_proto,
-                                     const std::filesystem::path& external_file_path,
-                                     const onnx::TensorProto& initializer,
-=======
                                      gsl::span<const uint8_t> raw_data,
                                      ONNX_NAMESPACE::TensorProto& output_proto,
                                      const std::filesystem::path& external_file_path,
                                      const ONNX_NAMESPACE::TensorProto& initializer,
->>>>>>> b4afc626
                                      bool is_prepacked) {
   // update external_offset for alignment
   // need to do padding before write actual tensor data as we do offset alignment at the begin of
@@ -4121,11 +4114,6 @@
                                   alignment_factor;
 
     // padding tensor with zeros for alignment
-<<<<<<< HEAD
-    for (int64_t index = external_offset; index != new_external_offset; ++index) {
-      external_stream << '0';
-    }
-=======
     InlinedVector<uint8_t> paddings;
     size_t padding_size = SafeInt<size_t>(new_external_offset - external_offset);
     paddings.reserve(padding_size);
@@ -4133,25 +4121,10 @@
       paddings.push_back(0x0);
     }
     external_stream.write(reinterpret_cast<const char*>(paddings.data()), padding_size);
->>>>>>> b4afc626
 
     external_offset = new_external_offset;
   }
 
-<<<<<<< HEAD
-  for (size_t index = 0; index != tensor_bytes_size; ++index) {
-    external_stream << raw_data[index];
-  }
-
-  output_proto->set_data_location(ONNX_NAMESPACE::TensorProto_DataLocation::TensorProto_DataLocation_EXTERNAL);
-  ONNX_NAMESPACE::StringStringEntryProto* location = output_proto->add_external_data();
-  location->set_key("location");
-  location->set_value(ToUTF8String(external_file_path.native()));
-  ONNX_NAMESPACE::StringStringEntryProto* offset = output_proto->add_external_data();
-  offset->set_key("offset");
-  offset->set_value(std::to_string(external_offset));
-  ONNX_NAMESPACE::StringStringEntryProto* length = output_proto->add_external_data();
-=======
   external_stream.write(reinterpret_cast<const char*>(raw_data.data()), tensor_bytes_size);
 
   output_proto.set_data_location(ONNX_NAMESPACE::TensorProto_DataLocation::TensorProto_DataLocation_EXTERNAL);
@@ -4162,35 +4135,21 @@
   offset->set_key("offset");
   offset->set_value(std::to_string(external_offset));
   ONNX_NAMESPACE::StringStringEntryProto* length = output_proto.add_external_data();
->>>>>>> b4afc626
   length->set_key("length");
   length->set_value(std::to_string(tensor_bytes_size));
 
   if (is_prepacked) {
-<<<<<<< HEAD
-    ONNX_NAMESPACE::StringStringEntryProto* pre_packed = output_proto->add_external_data();
-=======
     ONNX_NAMESPACE::StringStringEntryProto* pre_packed = output_proto.add_external_data();
->>>>>>> b4afc626
     pre_packed->set_key("prepacked");
     pre_packed->set_value("1");
   }
 
-<<<<<<< HEAD
-  output_proto->set_name(initializer.name());
-  output_proto->set_data_type(initializer.data_type());
-  for (int i = 0; i != initializer.dims_size(); ++i) {
-    output_proto->add_dims(initializer.dims(i));
-  }
-  output_proto->set_doc_string(initializer.doc_string());
-=======
   output_proto.set_name(initializer.name());
   output_proto.set_data_type(initializer.data_type());
   for (int i = 0; i != initializer.dims_size(); ++i) {
     output_proto.add_dims(initializer.dims(i));
   }
   output_proto.set_doc_string(initializer.doc_string());
->>>>>>> b4afc626
 
   external_offset += tensor_bytes_size;
 }
@@ -4200,11 +4159,7 @@
                                                                        size_t initializer_size_threshold,
                                                                        const OffsetAlignmentInfo& align_info,
                                                                        bool save_prepacked_constant_initializers,
-<<<<<<< HEAD
-                                                                       std::unordered_map<std::string, std::unordered_map<std::string, Tensor*>>& pre_packed_initializers_name_map) const {
-=======
                                                                        PrePackedTensorProtoToSave& pre_packed_initializers) const {
->>>>>>> b4afc626
   GraphProto result;
   ToGraphProtoInternal(result);
   ORT_ENFORCE(external_file_path.is_relative());
@@ -4224,25 +4179,6 @@
 
   for (const auto& initializer : graph_proto_->initializer()) {
     bool use_pre_packed_initializer = false;
-<<<<<<< HEAD
-    std::vector<TensorProto> pre_packed_initializers;
-    // If this initializer has been prepacked, saved prepacked external initializer instead of original one.
-    // Since one initializer could be used by multiple kernels and been prepacked differently,
-    // Save each prepacked initializers seperately, chagne the initializer name to [initializer_name]:[kernel_name]
-    // to avoid conflict. Change the node input name accordingly.
-    // IT could potentially make the ONNX data file larger since we store multiple prepacked initializers into disk
-    // but this could be rare case.
-    if (save_prepacked_constant_initializers && pre_packed_initializers_name_map.count(initializer.name())) {
-      for (auto item : pre_packed_initializers_name_map[initializer.name()]) {
-        auto kernel_name = item.first;
-        std::string prepacked_initializer_name = utils::GetPrepackedInitializerName(initializer.name(), kernel_name);
-        Tensor* pre_packed_tensor = item.second;
-        pre_packed_initializers.push_back(utils::TensorToTensorProto(*pre_packed_tensor, prepacked_initializer_name));
-        use_pre_packed_initializer = true;
-
-        for (auto& node : *result.mutable_node()) {
-          if (node.name() == kernel_name) {
-=======
     InlinedVector<TensorProto> pre_packed_initializers_tensor_proto;
     // If this initializer has been prepacked, saved prepacked external initializer instead of original one.
     // Since one initializer could be used by multiple kernels and been prepacked differently,
@@ -4259,7 +4195,6 @@
 
         for (auto& node : *result.mutable_node()) {
           if (node.name() == node_name) {
->>>>>>> b4afc626
             int input_index = 0;
             for (const auto& input : node.input()) {
               if (input == initializer.name()) {
@@ -4280,11 +4215,7 @@
     } else {
 #endif
       if (use_pre_packed_initializer) {
-<<<<<<< HEAD
-        for (auto pre_packed_initializer : pre_packed_initializers) {
-=======
         for (const auto& pre_packed_initializer : pre_packed_initializers_tensor_proto) {
->>>>>>> b4afc626
           // Dense tensors larger than the threshold are added to the external file.
           TensorProto* output_proto = result.add_initializer();
           std::vector<uint8_t> raw_data;
@@ -4298,11 +4229,7 @@
           }
 
           SetUpExternalInitializer(align_info, tensor_bytes_size, external_offset, external_stream,
-<<<<<<< HEAD
-                                   raw_data, output_proto, external_file_path, pre_packed_initializer, true);
-=======
                                    raw_data, *output_proto, external_file_path, pre_packed_initializer, true);
->>>>>>> b4afc626
         }
       } else {
         // Dense tensors larger than the threshold are added to the external file.
@@ -4318,11 +4245,7 @@
         }
 
         SetUpExternalInitializer(align_info, tensor_bytes_size, external_offset, external_stream,
-<<<<<<< HEAD
-                                 raw_data, output_proto, external_file_path, initializer, false);
-=======
                                  raw_data, *output_proto, external_file_path, initializer, false);
->>>>>>> b4afc626
       }
 #if !defined(DISABLE_SPARSE_TENSORS)
     }
