--- conflicted
+++ resolved
@@ -1839,13 +1839,10 @@
   include(onnxruntime_opschema_lib.cmake)
 endif()
 
-<<<<<<< HEAD
-=======
 if (onnxruntime_DEBUG_NODE_INPUTS_OUTPUTS)
   add_compile_definitions(DEBUG_NODE_INPUTS_OUTPUTS)
 endif()
 
->>>>>>> 7e065028
 if (onnxruntime_ENABLE_EXTERNAL_CUSTOM_OP_SCHEMAS)
   if (NOT CMAKE_SYSTEM_NAME STREQUAL "Linux")
     message(FATAL_ERROR "External custom operator schemas feature is only supported on Linux")
